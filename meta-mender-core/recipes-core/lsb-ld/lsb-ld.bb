--- conflicted
+++ resolved
@@ -11,14 +11,9 @@
 
 FILES:${PN}:x86-64 = "/lib64"
 
-<<<<<<< HEAD
 do_install:x86-64() {
-    ln -sf lib ${D}/lib64
-=======
-do_install_x86-64() {
     # Avoid issues with ./lib64/*.a on multilib systems
     if ${@bb.utils.contains('MULTILIBS','multilib:lib32','false','true',d)}; then
         ln -sf lib ${D}/lib64
     fi
->>>>>>> fcf94f6f
 }