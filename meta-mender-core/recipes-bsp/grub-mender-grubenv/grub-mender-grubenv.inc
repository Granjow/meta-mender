--- conflicted
+++ resolved
@@ -9,24 +9,20 @@
 GRUB_CONF_LOCATION = "${EFI_FILES_PATH}"
 GRUB_CONF_LOCATION:mender-bios = "${MENDER_BOOT_PART_MOUNT_LOCATION}"
 
-<<<<<<< HEAD
-FILES:${PN} += "/data/mender_grubenv.config \
-=======
 # Location of grub.cfg within the boot partition.
 GRUB_CONF_BARE_LOCATION = "${EFIDIR}"
-GRUB_CONF_BARE_LOCATION_mender-bios = "/"
+GRUB_CONF_BARE_LOCATION:mender-bios = "/"
 
 # Location of the boot partition. This is almost always equal to
 # MENDER_BOOT_PART_MOUNT_LOCATION (which EFI_PREFIX is also equal to),
 # but we allow it to be overridden here.
 BOOT_DIR_LOCATION = "${EFI_PREFIX}"
-BOOT_DIR_LOCATION_mender-bios = "${MENDER_BOOT_PART_MOUNT_LOCATION}"
+BOOT_DIR_LOCATION:mender-bios = "${MENDER_BOOT_PART_MOUNT_LOCATION}"
 
 # Location of the grub-mender-grubenv environment.
 GRUB_ENV_LOCATION = "${MENDER_BOOT_PART_MOUNT_LOCATION}/grub-mender-grubenv"
 
-FILES_${PN} += "/data/mender_grubenv.config \
->>>>>>> 58a17e46
+FILES:${PN} += "/data/mender_grubenv.config \
                 ${GRUB_CONF_LOCATION}/grub.cfg \
                 ${GRUB_ENV_LOCATION}/mender_grubenv1/env \
                 ${GRUB_ENV_LOCATION}/mender_grubenv1/lock \
@@ -106,7 +102,7 @@
     oe_runmake -f ${S}/Makefile srcdir=${S} BOOT_DIR=${BOOT_DIR_LOCATION} EFI_DIR=${GRUB_CONF_BARE_LOCATION} DESTDIR=${D} install-standalone
 }
 
-do_install_append_mender-bios() {
+do_install:append:mender-bios() {
     # For BIOS installations, the boot partition is normally found in a
     # nonstandard location like `/boot/grub`, so record that.
     install -m 755 -d ${D}${sysconfdir}
