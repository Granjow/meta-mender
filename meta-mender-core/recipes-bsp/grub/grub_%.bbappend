<<<<<<< HEAD
FILESEXTRAPATHS_prepend := "${THISDIR}/files:"

include grub-mender.inc

inherit deploy

SRC_URI_append_mender-bios = " file://bios-cfg"

GRUB_TARGET_x86 = "i386-pc"
GRUB_TARGET_x86-64 = "i386-pc"

# Taken from poky's grub-efi, and removed efi part.
GRUB_BUILDIN ?= "boot linux ext2 fat serial part_msdos part_gpt normal \
                 iso9660 configfile search loadenv test"

GRUB_BUILDIN_append_mender-bios = " biosdisk"

python do_setcorelocation () {
}

python do_setcorelocation_mender-bios () {
    coreLoc = int(d.getVar('MENDER_IMAGE_BOOTLOADER_BOOTSECTOR_OFFSET'))
    # Location for the diskboot.img is held in boot.img as a LBA48 starting at
    # From boot.h GRUB_BOOT_MACHINE_KERNEL_SECTOR
    # If more machines are supported byte sector and byte order may need to change
    tmpInt = 0x5C
    some_bytes = coreLoc.to_bytes(6, byteorder='little')
    f = open(d.getVar('B') + "/grub-core/boot.img", "r+b")
    f.seek(tmpInt)
    f.write(some_bytes)
    f.close()

    # The rest of core.img is by default 1 sector after the disk boot.
    coreLoc = (int(d.getVar('MENDER_IMAGE_BOOTLOADER_BOOTSECTOR_OFFSET')) + 1)
    # diskboot.S defines this sector as 0x200 - GRUB_BOOT_MACHINE_LIST_SIZE(0xC)
    # If more machines are supported byte sector and byte order may need to change
    tmpInt = 0x1F4
    some_bytes = coreLoc.to_bytes(6, byteorder='little')
    f = open(d.getVar('B') + "/grub-core/diskboot.img", "r+b")
    f.seek(tmpInt)
    f.write(some_bytes)
    f.close()
}
addtask do_setcorelocation before do_mkimage after do_compile
do_setcorelocation[vardeps] = " \
    MENDER_IMAGE_BOOTLOADER_BOOTSECTOR_OFFSET \
"


# No non-EFI GRUB unless we are on BIOS.
do_mkimage() {
    :
}

do_mkimage_mender-bios() {
    set -x

    cd ${B}

    # Search for the grub.cfg on the local boot media by using the built in cfg
    # file provided via this recipe
    EMBEDDED_CFG=
    if [ -e ${WORKDIR}/bios-cfg ]; then
        EMBEDDED_CFG="-c ${WORKDIR}/bios-cfg"
    fi

    grub-mkimage $EMBEDDED_CFG -p / -d ./grub-core/ \
        -O ${GRUB_TARGET} -o ./grub-core.img \
        ${GRUB_BUILDIN}
}
addtask mkimage before do_deploy after do_setcorelocation


do_deploy() {
    :
}

do_deploy_mender-bios() {
    install -m 644 ${B}/grub-core.img ${DEPLOYDIR}/
    install -m 644 ${B}/grub-core/boot.img ${DEPLOYDIR}/
}
addtask do_deploy after do_setcorelocation
=======
include ${@mender_feature_is_enabled("mender-grub","mender-grub-impl.inc","",d)}
>>>>>>> 2a7c3df6
<|MERGE_RESOLUTION|>--- conflicted
+++ resolved
@@ -1,86 +1 @@
-<<<<<<< HEAD
-FILESEXTRAPATHS_prepend := "${THISDIR}/files:"
-
-include grub-mender.inc
-
-inherit deploy
-
-SRC_URI_append_mender-bios = " file://bios-cfg"
-
-GRUB_TARGET_x86 = "i386-pc"
-GRUB_TARGET_x86-64 = "i386-pc"
-
-# Taken from poky's grub-efi, and removed efi part.
-GRUB_BUILDIN ?= "boot linux ext2 fat serial part_msdos part_gpt normal \
-                 iso9660 configfile search loadenv test"
-
-GRUB_BUILDIN_append_mender-bios = " biosdisk"
-
-python do_setcorelocation () {
-}
-
-python do_setcorelocation_mender-bios () {
-    coreLoc = int(d.getVar('MENDER_IMAGE_BOOTLOADER_BOOTSECTOR_OFFSET'))
-    # Location for the diskboot.img is held in boot.img as a LBA48 starting at
-    # From boot.h GRUB_BOOT_MACHINE_KERNEL_SECTOR
-    # If more machines are supported byte sector and byte order may need to change
-    tmpInt = 0x5C
-    some_bytes = coreLoc.to_bytes(6, byteorder='little')
-    f = open(d.getVar('B') + "/grub-core/boot.img", "r+b")
-    f.seek(tmpInt)
-    f.write(some_bytes)
-    f.close()
-
-    # The rest of core.img is by default 1 sector after the disk boot.
-    coreLoc = (int(d.getVar('MENDER_IMAGE_BOOTLOADER_BOOTSECTOR_OFFSET')) + 1)
-    # diskboot.S defines this sector as 0x200 - GRUB_BOOT_MACHINE_LIST_SIZE(0xC)
-    # If more machines are supported byte sector and byte order may need to change
-    tmpInt = 0x1F4
-    some_bytes = coreLoc.to_bytes(6, byteorder='little')
-    f = open(d.getVar('B') + "/grub-core/diskboot.img", "r+b")
-    f.seek(tmpInt)
-    f.write(some_bytes)
-    f.close()
-}
-addtask do_setcorelocation before do_mkimage after do_compile
-do_setcorelocation[vardeps] = " \
-    MENDER_IMAGE_BOOTLOADER_BOOTSECTOR_OFFSET \
-"
-
-
-# No non-EFI GRUB unless we are on BIOS.
-do_mkimage() {
-    :
-}
-
-do_mkimage_mender-bios() {
-    set -x
-
-    cd ${B}
-
-    # Search for the grub.cfg on the local boot media by using the built in cfg
-    # file provided via this recipe
-    EMBEDDED_CFG=
-    if [ -e ${WORKDIR}/bios-cfg ]; then
-        EMBEDDED_CFG="-c ${WORKDIR}/bios-cfg"
-    fi
-
-    grub-mkimage $EMBEDDED_CFG -p / -d ./grub-core/ \
-        -O ${GRUB_TARGET} -o ./grub-core.img \
-        ${GRUB_BUILDIN}
-}
-addtask mkimage before do_deploy after do_setcorelocation
-
-
-do_deploy() {
-    :
-}
-
-do_deploy_mender-bios() {
-    install -m 644 ${B}/grub-core.img ${DEPLOYDIR}/
-    install -m 644 ${B}/grub-core/boot.img ${DEPLOYDIR}/
-}
-addtask do_deploy after do_setcorelocation
-=======
-include ${@mender_feature_is_enabled("mender-grub","mender-grub-impl.inc","",d)}
->>>>>>> 2a7c3df6
+include ${@mender_feature_is_enabled("mender-grub","mender-grub-impl.inc","",d)}