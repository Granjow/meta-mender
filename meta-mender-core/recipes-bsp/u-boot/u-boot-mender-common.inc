--- conflicted
+++ resolved
@@ -1,10 +1,5 @@
-<<<<<<< HEAD
-=======
-inherit mender-helpers
-
 DEPENDS += "coreutils-native"
 
->>>>>>> 2ab9cc19
 BOOTENV_SIZE ??= "0x20000"
 BOOTENV_SIZE[doc] = "Size of bootloader environment"
 
