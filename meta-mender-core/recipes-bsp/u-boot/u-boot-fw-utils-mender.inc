require u-boot-mender-common.inc

inherit deploy

DEPENDS_append = " u-boot"

do_compile_append() {
    alignment_bytes=$(expr ${MENDER_PARTITION_ALIGNMENT_KB} \* 1024)
    if [ $(expr ${MENDER_UBOOT_ENV_STORAGE_DEVICE_OFFSET} % $alignment_bytes) -ne 0 ]; then
        bberror "MENDER_UBOOT_ENV_STORAGE_DEVICE_OFFSET must be aligned to" \
                "MENDER_PARTITION_ALIGNMENT_KB"
    fi

<<<<<<< HEAD
    # fw-utils seem to only be able to handle hex values.
    HEX_BOOTENV_SIZE="$(printf 0x%x "${BOOTENV_SIZE}")"

    # create fw_env.config file
    cat > ${WORKDIR}/fw_env.config <<EOF
=======
    if [ ! -e ${WORKDIR}/fw_env.config.default ]; then
        # fw-utils seem to only be able to handle hex values.
        HEX_BOOTENV_SIZE="$(printf 0x%x "${BOOTENV_SIZE}")"

        # create fw_env.config file
        cat > ${WORKDIR}/fw_env.config <<EOF
>>>>>>> ca299ac9
${MENDER_STORAGE_DEVICE} ${MENDER_UBOOT_ENV_STORAGE_DEVICE_OFFSET_1} $HEX_BOOTENV_SIZE
${MENDER_STORAGE_DEVICE} ${MENDER_UBOOT_ENV_STORAGE_DEVICE_OFFSET_2} $HEX_BOOTENV_SIZE
EOF
    else
        cp ${WORKDIR}/fw_env.config.default ${WORKDIR}/fw_env.config
    fi
}

do_install_append() {
    install -d -m 755 ${D}${sysconfdir}
    ln -sf /data/u-boot/fw_env.config ${D}${sysconfdir}/fw_env.config
}

do_deploy() {
    install -d ${WORKDIR}/data/u-boot
    install -m 0644 ${WORKDIR}/fw_env.config ${WORKDIR}/data/u-boot/fw_env.config
    # We need to keep the permissions in a tar file, because they are not
    # remembered by bitbake's fakeroot mechanism if we put it directly in the
    # deploy directory.
    ( cd ${WORKDIR} && tar cf ${WORKDIR}/data.tar --owner=root --group=root data )

    cp ${WORKDIR}/data.tar ${DEPLOYDIR}
}
addtask deploy after do_compile<|MERGE_RESOLUTION|>--- conflicted
+++ resolved
@@ -11,20 +11,12 @@
                 "MENDER_PARTITION_ALIGNMENT_KB"
     fi
 
-<<<<<<< HEAD
-    # fw-utils seem to only be able to handle hex values.
-    HEX_BOOTENV_SIZE="$(printf 0x%x "${BOOTENV_SIZE}")"
-
-    # create fw_env.config file
-    cat > ${WORKDIR}/fw_env.config <<EOF
-=======
     if [ ! -e ${WORKDIR}/fw_env.config.default ]; then
         # fw-utils seem to only be able to handle hex values.
         HEX_BOOTENV_SIZE="$(printf 0x%x "${BOOTENV_SIZE}")"
 
         # create fw_env.config file
         cat > ${WORKDIR}/fw_env.config <<EOF
->>>>>>> ca299ac9
 ${MENDER_STORAGE_DEVICE} ${MENDER_UBOOT_ENV_STORAGE_DEVICE_OFFSET_1} $HEX_BOOTENV_SIZE
 ${MENDER_STORAGE_DEVICE} ${MENDER_UBOOT_ENV_STORAGE_DEVICE_OFFSET_2} $HEX_BOOTENV_SIZE
 EOF
