require mender-client.inc

DEPENDS = "xz openssl"
RDEPENDS_${PN} = "liblzma openssl"

# The revision listed below is not really important, it's just a way to avoid
# network probing during parsing if we are not gonna build the git version
# anyway. If git version is enabled, the AUTOREV will be chosen instead of the
# SHA.
def mender_autorev_if_git_version(d):
    version = d.getVar("PREFERRED_VERSION")
    if version is None or version == "":
        version = d.getVar("PREFERRED_VERSION_%s" % d.getVar('PN'))
    if not d.getVar("EXTERNALSRC") and version is not None and "git" in version:
        return d.getVar("AUTOREV")
    else:
        return "f6ffa190892202263fdb75975059fbb201adab6a"
SRCREV ?= '${@mender_autorev_if_git_version(d)}'

def mender_branch_from_preferred_version(d):
    import re
    version = d.getVar("PREFERRED_VERSION")
    if version is None or version == "":
        version = d.getVar("PREFERRED_VERSION_%s" % d.getVar('PN'))
    if version is None:
        version = ""
    match = re.match(r"^[0-9]+\.[0-9]+\.", version)
    if match is not None:
        # If the preferred version is some kind of version, use the branch name
        # for that one (1.0.x style).
        return match.group(0) + "x"
    else:
        # Else return master as branch.
        return "master"
MENDER_BRANCH = "${@mender_branch_from_preferred_version(d)}"

def mender_version_from_preferred_version(d, srcpv):
    pref_version = d.getVar("PREFERRED_VERSION")
    if pref_version is not None and pref_version.find("-git") >= 0:
        # If "-git" is in the version, remove it along with any suffix it has,
        # and then readd it with commit SHA.
        return "%s-git%s" % (pref_version[0:pref_version.index("-git")], srcpv)
    elif pref_version is not None and pref_version.find("-build") >= 0:
        # If "-build" is in the version, use the version as is. This means that
        # we can build tags with "-build" in them from this recipe, but not
        # final tags, which will need their own recipe.
        return pref_version
    else:
        # Else return the default "master-git".
        return "master-git%s" % srcpv

SRC_URI = "git://github.com/mendersoftware/mender;protocol=https;branch=${MENDER_BRANCH}"

# DO NOT change the checksum here without make sure that ALL licenses (including
# dependencies) are included in the LICENSE variable below.
def mender_license(branch):
    if branch == "1.7.x":
        return {
                   "md5": "5632b9f17043c6f5f532501778595c78",
                   "license": "Apache-2.0 & BSD-2-Clause & BSD-3-Clause & ISC & MIT & OLDAP-2.8",
        }
    elif branch.startswith("1."):
        return {
                   "md5": "debbe5e440f2e65465e86b25fc7c9fcc",
                   "license": "Apache-2.0 & BSD-2-Clause & BSD-3-Clause & ISC & MIT & OLDAP-2.8",
        }
    elif branch == "2.0.x":
        return {
                   "md5": "ccb00e21c31df7189b2bd237ed86e7c2",
                   "license": "Apache-2.0 & BSD-2-Clause & BSD-3-Clause & ISC & MIT & OLDAP-2.8",
        }
    elif branch == "2.1.x":
        return {
                   "md5": "1c872e33af7af0e7ee99e17f38dbcffc",
                   "license": "Apache-2.0 & BSD-2-Clause & BSD-3-Clause & ISC & MIT & OLDAP-2.8",
        }
    elif branch == "2.2.x":
        return {
                   "md5": "80ba3790b689991e47685da401fd3375",
                   "license": "Apache-2.0 & BSD-2-Clause & BSD-3-Clause & ISC & MIT & OLDAP-2.8",
        }
    elif branch == "2.3.x":
        return {
                   "md5": "3e7426c258f60f9876ae3746f54c49d4",
                   "license": "Apache-2.0 & BSD-2-Clause & BSD-3-Clause & ISC & MIT & OLDAP-2.8",
        }
    elif branch == "2.4.x":
        return {
                   "md5": "5649992d13a6fda40abfac7730a62b07",
                   "license": "Apache-2.0 & BSD-2-Clause & BSD-3-Clause & ISC & MIT & OLDAP-2.8 & OpenSSL",
        }
    else:
        return {
<<<<<<< HEAD
                   "md5": "6d0e956c26e4e363476aa0d3281fb85a",
                   "license": "Apache-2.0 & BSD-2-Clause & BSD-3-Clause & ISC & MIT & OLDAP-2.8",
=======
                   "md5": "5649992d13a6fda40abfac7730a62b07",
                   "license": "Apache-2.0 & BSD-2-Clause & BSD-3-Clause & ISC & MIT & OLDAP-2.8 & OpenSSL",
>>>>>>> 9cd33238
        }
LIC_FILES_CHKSUM = "file://src/github.com/mendersoftware/mender/LIC_FILES_CHKSUM.sha256;md5=${@mender_license(d.getVar('MENDER_BRANCH'))['md5']}"
LICENSE = "${@mender_license(d.getVar('MENDER_BRANCH'))['license']}"

# Downprioritize this recipe in version selections.
DEFAULT_PREFERENCE = "-1"<|MERGE_RESOLUTION|>--- conflicted
+++ resolved
@@ -91,13 +91,8 @@
         }
     else:
         return {
-<<<<<<< HEAD
                    "md5": "6d0e956c26e4e363476aa0d3281fb85a",
-                   "license": "Apache-2.0 & BSD-2-Clause & BSD-3-Clause & ISC & MIT & OLDAP-2.8",
-=======
-                   "md5": "5649992d13a6fda40abfac7730a62b07",
                    "license": "Apache-2.0 & BSD-2-Clause & BSD-3-Clause & ISC & MIT & OLDAP-2.8 & OpenSSL",
->>>>>>> 9cd33238
         }
 LIC_FILES_CHKSUM = "file://src/github.com/mendersoftware/mender/LIC_FILES_CHKSUM.sha256;md5=${@mender_license(d.getVar('MENDER_BRANCH'))['md5']}"
 LICENSE = "${@mender_license(d.getVar('MENDER_BRANCH'))['license']}"
