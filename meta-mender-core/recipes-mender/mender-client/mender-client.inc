--- conflicted
+++ resolved
@@ -258,17 +258,6 @@
         ${@bb.utils.contains('PACKAGECONFIG', 'inventory-network-scripts', 'install-inventory-network-scripts', '', d)}
 
     # install dbus files
-    if ${@bb.utils.contains('PACKAGECONFIG', 'dbus', 'true', 'false', d)}; then
-        # install the D-Bus policy file
-        oe_runmake \
-            -C ${B}/src/${GO_IMPORT} \
-            V=1 \
-            prefix=${D} \
-            datadir=${datadir} \
-            install-dbus
-
-<<<<<<< HEAD
-    # install dbus files
     # install the D-Bus policy file
     oe_runmake \
         -C ${B}/src/${GO_IMPORT} \
@@ -276,12 +265,6 @@
         prefix=${D} \
         datadir=${datadir} \
         install-dbus
-=======
-        # install the D-Bus interface file(s)
-        install -d ${D}${datadir}/dbus-1/interface
-        install -m 0644 ${B}/src/${GO_IMPORT}/Documentation/io.mender.*.xml ${D}${datadir}/dbus-1/interface
-    fi
->>>>>>> a811b38f
 
     #install our prepared configuration
     install -d ${D}/${sysconfdir}/mender
