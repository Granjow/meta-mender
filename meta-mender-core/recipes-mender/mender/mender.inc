DESCRIPTION = "Mender tool for doing OTA software updates."
HOMEPAGE = "https://mender.io"

def cert_location_if_server_crt_in(src_uri, d):
    for src in src_uri.split():
        if src.endswith("/server.crt"):
            return "%s/mender/server.crt" % d.getVar('sysconfdir', True)
    return ""

MENDER_SERVER_URL ?= "https://docker.mender.io"
MENDER_CERT_LOCATION ?= "${@cert_location_if_server_crt_in('${SRC_URI}', d)}"
# Tenant token
MENDER_TENANT_TOKEN ?= "dummy"
SYSTEMD_AUTO_ENABLE ?= "enable"
MENDER_UPDATE_POLL_INTERVAL_SECONDS ?= "1800"
MENDER_INVENTORY_POLL_INTERVAL_SECONDS ?= "1800"
MENDER_RETRY_POLL_INTERVAL_SECONDS ?= "300"

S = "${WORKDIR}/git"
B = "${WORKDIR}/build"

inherit go

SRC_URI_append = " file://mender.service \
                 "

inherit systemd

SYSTEMD_SERVICE_${PN} = "mender.service"
FILES_${PN} += "${systemd_unitdir}/system/mender.service \
                ${sysconfdir}/mender.conf \
               "

# Go binaries produce unexpected effects that the Yocto QA mechanism doesn't
# like. We disable those checks here.
INSANE_SKIP_${PN} = "ldflags"

GO_IMPORT = "github.com/mendersoftware/mender"

PACKAGECONFIG_append = "${@bb.utils.contains('DISTRO_FEATURES', 'mender-install', ' mender-install', '', d)}"
PACKAGECONFIG_append = "${@bb.utils.contains('DISTRO_FEATURES', 'mender-uboot', ' u-boot', '', d)}"

PACKAGECONFIG[mender-install] = ",,,mender-artifact-info ca-certificates"
PACKAGECONFIG[u-boot] = ",,,u-boot-fw-utils"

do_compile() {
<<<<<<< HEAD
  GOPATH="${B}:${S}"
  export GOPATH
  PATH="${B}/bin:$PATH"
  export PATH

  DEFAULT_CERT_MD5="1fba17436027eb1f5ceff4af9a63c9c2"

  if [ ! -f ${WORKDIR}/server.crt ]; then
    bbfatal "You have not provided a public server certificate. Please add the desired server certificate to the SRC_URI list, under the name 'server.crt'."
  fi

  if [ "$(md5sum ${WORKDIR}/server.crt | awk '{ print $1 }')" = $DEFAULT_CERT_MD5 ]; then
    bbwarn "You are building with the default server certificate, which is not intended for production use"
  fi

  # mender is using vendored dependencies, any 3rd party libraries go to into
  # /vendor directory inside mender source tree. In order for `go build` to pick
  # up vendored deps from our source tree, the mender source tree itself must be
  # located inside $GOPATH/src/${GO_IMPORT}
  #
  # recreate temporary $GOPATH/src/${GO_IMPORT} structure and link our source tree
  mkdir -p ${B}/src/$(dirname ${GO_IMPORT})
  test -e ${B}/src/${GO_IMPORT} || ln -s ${S} ${B}/src/${GO_IMPORT}
  cd ${B}/src/${GO_IMPORT}

  # run verbose build, we should see which dependencies are pulled in
  oe_runmake V=1 install

  echo "${MENDER_TENANT_TOKEN}" > ${B}/tenant.conf
=======
    GOPATH="${B}:${S}"
    export GOPATH
    PATH="${B}/bin:$PATH"
    export PATH

    DEFAULT_CERT_MD5="1fba17436027eb1f5ceff4af9a63c9c2"

    if [ "$(md5sum ${WORKDIR}/server.crt | awk '{ print $1 }')" = $DEFAULT_CERT_MD5 ]; then
        bbwarn "You are building with the default server certificate, which is not intended for production use"
    fi

    # mender is using vendored dependencies, any 3rd party libraries go to into
    # /vendor directory inside mender source tree. In order for `go build` to pick
    # up vendored deps from our source tree, the mender source tree itself must be
    # located inside $GOPATH/src/${GO_IMPORT}
    #
    # recreate temporary $GOPATH/src/${GO_IMPORT} structure and link our source tree
    mkdir -p ${B}/src/$(dirname ${GO_IMPORT})
    test -e ${B}/src/${GO_IMPORT} || ln -s ${S} ${B}/src/${GO_IMPORT}
    cd ${B}/src/${GO_IMPORT}

    # run verbose build, we should see which dependencies are pulled in
    oe_runmake V=1 install

>>>>>>> ca299ac9
}

python do_prepare_mender_conf() {
    import json

    # If a mender.conf has been provided in SRC_URI, merge this with the
    # settings we generate. The settings specified by variables take precedence.
    src_conf = os.path.join(d.getVar("WORKDIR", True), "mender.conf")
    if os.path.exists(src_conf):
        bb.debug(1, "mender.conf already present in ${WORKDIR}, merging with generated settings.")
        fd = open(src_conf)
        conf = json.load(fd)
        fd.close()
    else:
        bb.debug(1, "mender.conf not present in ${WORKDIR}, generating a new one.")
        conf = {}

    def conf_maybe_add(key, value, integer):
        if value is not None and value != "":
            if integer:
                conf[key] = int(value)
            else:
                conf[key] = value

<<<<<<< HEAD
    # Add new variable -> config assignments here.
    conf_maybe_add("InventoryPollIntervalSeconds", d.getVar("MENDER_INVENTORY_POLL_INTERVAL_SECONDS", True), integer=True)
=======
    key_in_src_uri = os.path.exists(os.path.join(d.getVar("WORKDIR", True), "artifact-verify-key.pem"))
    key_in_var = d.getVar("MENDER_ARTIFACT_VERIFY_KEY", True) not in [None, ""]

    # Add new variable -> config assignments here.
    if key_in_src_uri or key_in_var:
        conf_maybe_add("ArtifactVerifyKey", "%s/mender/artifact-verify-key.pem" % d.getVar("sysconfdir", True), integer=False)
    conf_maybe_add("InventoryPollIntervalSeconds", d.getVar("MENDER_INVENTORY_POLL_INTERVAL_SECONDS", True), integer=True)
    # Mandatory variables - will always exist
>>>>>>> ca299ac9
    conf_maybe_add("RetryPollIntervalSeconds", d.getVar("MENDER_RETRY_POLL_INTERVAL_SECONDS", True), integer=True)
    conf_maybe_add("RootfsPartA", d.getVar("MENDER_ROOTFS_PART_A", True), integer=False)
    conf_maybe_add("RootfsPartB", d.getVar("MENDER_ROOTFS_PART_B", True), integer=False)
    conf_maybe_add("ServerCertificate", d.getVar("MENDER_CERT_LOCATION", True), integer=False)
    conf_maybe_add("ServerURL", d.getVar("MENDER_SERVER_URL", True), integer=False)
    conf_maybe_add("UpdatePollIntervalSeconds", d.getVar("MENDER_UPDATE_POLL_INTERVAL_SECONDS", True), integer=True)

<<<<<<< HEAD
=======
    # Tenant-token is optional, but falls back to a default-value set in config.go
    conf_maybe_add("TenantToken", d.getVar("MENDER_TENANT_TOKEN", True), integer=False)

>>>>>>> ca299ac9
    dst_conf = os.path.join(d.getVar("B", True), "mender.conf")
    fd = open(dst_conf, "w")
    json.dump(conf, fd, indent=4, sort_keys=True)
    fd.close()
<<<<<<< HEAD
}
addtask do_prepare_mender_conf after do_compile before do_install

do_install() {
  install -d ${D}/${bindir}

  GOOS=$(eval $(go env) && echo $GOOS)
  GOARCH=$(eval $(go env) && echo $GOARCH)
  # mender is picked up from our fake GOPATH=${B}/bin; because go build is so
  # consistent, if it's a cross compilation build, binaries will be in
  # ${GOPATH}/bin/${GOOS}_${GOARCH}, howver if it's not, the binaries are in
  # ${GOPATH}/bin; handle cross compiled case only
  install -t ${D}/${bindir} -m 0755 \
          ${B}/bin/${GOOS}_${GOARCH}/mender

  install -d ${D}/${datadir}/mender/identity
  install -t ${D}/${datadir}/mender/identity -m 0755 \
          ${S}/support/mender-device-identity

  # install example inventory tools
  install -d ${D}/${datadir}/mender/inventory
  install -t ${D}/${datadir}/mender/inventory -m 0755 \
          ${S}/support/mender-inventory-*

  install -d ${D}/${systemd_unitdir}/system
  install -m 0644 ${WORKDIR}/mender.service ${D}/${systemd_unitdir}/system

  #install configuration
  install -d ${D}/${sysconfdir}/mender
  install -m 0644 ${B}/mender.conf ${D}/${sysconfdir}/mender
  install -m 0600 ${B}/tenant.conf ${D}/${sysconfdir}/mender

  #install server certificate
  install -m 0444 ${WORKDIR}/server.crt ${D}/${sysconfdir}/mender

  install -d ${D}/${localstatedir}/lib/mender
=======
>>>>>>> ca299ac9
}
addtask do_prepare_mender_conf after do_compile before do_install

do_install() {
    install -d ${D}/${bindir}

    GOOS=$(eval $(go env) && echo $GOOS)
    GOARCH=$(eval $(go env) && echo $GOARCH)
    # mender is picked up from our fake GOPATH=${B}/bin; because go build is so
    # consistent, if it's a cross compilation build, binaries will be in
    # ${GOPATH}/bin/${GOOS}_${GOARCH}, howver if it's not, the binaries are in
    # ${GOPATH}/bin; handle cross compiled case only
    install -t ${D}/${bindir} -m 0755 \
            ${B}/bin/${GOOS}_${GOARCH}/mender

    install -d ${D}/${datadir}/mender/identity
    install -t ${D}/${datadir}/mender/identity -m 0755 \
            ${S}/support/mender-device-identity

    # install example inventory tools
    install -d ${D}/${datadir}/mender/inventory
    install -t ${D}/${datadir}/mender/inventory -m 0755 \
            ${S}/support/mender-inventory-*

    install -d ${D}/${systemd_unitdir}/system
    install -m 0644 ${WORKDIR}/mender.service ${D}/${systemd_unitdir}/system

    #install configuration
    install -d ${D}/${sysconfdir}/mender
    install -m 0644 ${B}/mender.conf ${D}/${sysconfdir}/mender

    #install server certificate
    if [ -f ${WORKDIR}/server.crt ]; then
        install -m 0444 ${WORKDIR}/server.crt ${D}/${sysconfdir}/mender
    fi

    install -d ${D}/${localstatedir}/lib/mender

    # install artifact verification key, if any.
    if [ -e ${WORKDIR}/artifact-verify-key.pem ]; then
        if [ -n "${MENDER_ARTIFACT_VERIFY_KEY}" ]; then
            bbfatal "You can not specify both MENDER_ARTIFACT_VERIFY_KEY and have artifact-verify-key.pem in SRC_URI."
        fi
        install -m 0444 ${WORKDIR}/artifact-verify-key.pem ${D}${sysconfdir}/mender
    elif [ -n "${MENDER_ARTIFACT_VERIFY_KEY}" ]; then
        install -m 0444 "${MENDER_ARTIFACT_VERIFY_KEY}" ${D}${sysconfdir}/mender/artifact-verify-key.pem
    fi

    if ${@bb.utils.contains('DISTRO_FEATURES', 'mender-image', 'true', 'false', d)}; then
        # symlink /var/lib/mender to /data/mender
        rm -rf ${D}/${localstatedir}/lib/mender
        ln -s /data/mender ${D}/${localstatedir}/lib/mender
    fi
}<|MERGE_RESOLUTION|>--- conflicted
+++ resolved
@@ -44,37 +44,6 @@
 PACKAGECONFIG[u-boot] = ",,,u-boot-fw-utils"
 
 do_compile() {
-<<<<<<< HEAD
-  GOPATH="${B}:${S}"
-  export GOPATH
-  PATH="${B}/bin:$PATH"
-  export PATH
-
-  DEFAULT_CERT_MD5="1fba17436027eb1f5ceff4af9a63c9c2"
-
-  if [ ! -f ${WORKDIR}/server.crt ]; then
-    bbfatal "You have not provided a public server certificate. Please add the desired server certificate to the SRC_URI list, under the name 'server.crt'."
-  fi
-
-  if [ "$(md5sum ${WORKDIR}/server.crt | awk '{ print $1 }')" = $DEFAULT_CERT_MD5 ]; then
-    bbwarn "You are building with the default server certificate, which is not intended for production use"
-  fi
-
-  # mender is using vendored dependencies, any 3rd party libraries go to into
-  # /vendor directory inside mender source tree. In order for `go build` to pick
-  # up vendored deps from our source tree, the mender source tree itself must be
-  # located inside $GOPATH/src/${GO_IMPORT}
-  #
-  # recreate temporary $GOPATH/src/${GO_IMPORT} structure and link our source tree
-  mkdir -p ${B}/src/$(dirname ${GO_IMPORT})
-  test -e ${B}/src/${GO_IMPORT} || ln -s ${S} ${B}/src/${GO_IMPORT}
-  cd ${B}/src/${GO_IMPORT}
-
-  # run verbose build, we should see which dependencies are pulled in
-  oe_runmake V=1 install
-
-  echo "${MENDER_TENANT_TOKEN}" > ${B}/tenant.conf
-=======
     GOPATH="${B}:${S}"
     export GOPATH
     PATH="${B}/bin:$PATH"
@@ -99,7 +68,6 @@
     # run verbose build, we should see which dependencies are pulled in
     oe_runmake V=1 install
 
->>>>>>> ca299ac9
 }
 
 python do_prepare_mender_conf() {
@@ -124,10 +92,6 @@
             else:
                 conf[key] = value
 
-<<<<<<< HEAD
-    # Add new variable -> config assignments here.
-    conf_maybe_add("InventoryPollIntervalSeconds", d.getVar("MENDER_INVENTORY_POLL_INTERVAL_SECONDS", True), integer=True)
-=======
     key_in_src_uri = os.path.exists(os.path.join(d.getVar("WORKDIR", True), "artifact-verify-key.pem"))
     key_in_var = d.getVar("MENDER_ARTIFACT_VERIFY_KEY", True) not in [None, ""]
 
@@ -136,7 +100,6 @@
         conf_maybe_add("ArtifactVerifyKey", "%s/mender/artifact-verify-key.pem" % d.getVar("sysconfdir", True), integer=False)
     conf_maybe_add("InventoryPollIntervalSeconds", d.getVar("MENDER_INVENTORY_POLL_INTERVAL_SECONDS", True), integer=True)
     # Mandatory variables - will always exist
->>>>>>> ca299ac9
     conf_maybe_add("RetryPollIntervalSeconds", d.getVar("MENDER_RETRY_POLL_INTERVAL_SECONDS", True), integer=True)
     conf_maybe_add("RootfsPartA", d.getVar("MENDER_ROOTFS_PART_A", True), integer=False)
     conf_maybe_add("RootfsPartB", d.getVar("MENDER_ROOTFS_PART_B", True), integer=False)
@@ -144,55 +107,13 @@
     conf_maybe_add("ServerURL", d.getVar("MENDER_SERVER_URL", True), integer=False)
     conf_maybe_add("UpdatePollIntervalSeconds", d.getVar("MENDER_UPDATE_POLL_INTERVAL_SECONDS", True), integer=True)
 
-<<<<<<< HEAD
-=======
     # Tenant-token is optional, but falls back to a default-value set in config.go
     conf_maybe_add("TenantToken", d.getVar("MENDER_TENANT_TOKEN", True), integer=False)
 
->>>>>>> ca299ac9
     dst_conf = os.path.join(d.getVar("B", True), "mender.conf")
     fd = open(dst_conf, "w")
     json.dump(conf, fd, indent=4, sort_keys=True)
     fd.close()
-<<<<<<< HEAD
-}
-addtask do_prepare_mender_conf after do_compile before do_install
-
-do_install() {
-  install -d ${D}/${bindir}
-
-  GOOS=$(eval $(go env) && echo $GOOS)
-  GOARCH=$(eval $(go env) && echo $GOARCH)
-  # mender is picked up from our fake GOPATH=${B}/bin; because go build is so
-  # consistent, if it's a cross compilation build, binaries will be in
-  # ${GOPATH}/bin/${GOOS}_${GOARCH}, howver if it's not, the binaries are in
-  # ${GOPATH}/bin; handle cross compiled case only
-  install -t ${D}/${bindir} -m 0755 \
-          ${B}/bin/${GOOS}_${GOARCH}/mender
-
-  install -d ${D}/${datadir}/mender/identity
-  install -t ${D}/${datadir}/mender/identity -m 0755 \
-          ${S}/support/mender-device-identity
-
-  # install example inventory tools
-  install -d ${D}/${datadir}/mender/inventory
-  install -t ${D}/${datadir}/mender/inventory -m 0755 \
-          ${S}/support/mender-inventory-*
-
-  install -d ${D}/${systemd_unitdir}/system
-  install -m 0644 ${WORKDIR}/mender.service ${D}/${systemd_unitdir}/system
-
-  #install configuration
-  install -d ${D}/${sysconfdir}/mender
-  install -m 0644 ${B}/mender.conf ${D}/${sysconfdir}/mender
-  install -m 0600 ${B}/tenant.conf ${D}/${sysconfdir}/mender
-
-  #install server certificate
-  install -m 0444 ${WORKDIR}/server.crt ${D}/${sysconfdir}/mender
-
-  install -d ${D}/${localstatedir}/lib/mender
-=======
->>>>>>> ca299ac9
 }
 addtask do_prepare_mender_conf after do_compile before do_install
 
