--- conflicted
+++ resolved
@@ -106,20 +106,6 @@
     # exist.
     mkdir -p "${IMAGE_ROOTFS}"
 
-<<<<<<< HEAD
-    MENDER_PARTITION_ALIGNMENT_KB=$(expr ${MENDER_PARTITION_ALIGNMENT_MB} \* 1024)
-=======
-    # Round up to nearest MB.
-    boot_env_size_mb=$(expr \( ${MENDER_STORAGE_RESERVED_RAW_SPACE} + 1048575 \) / 1048576)
-
-    REMAINING_SIZE=$(expr ${MENDER_STORAGE_TOTAL_SIZE_MB} - \
-                          ${MENDER_BOOT_PART_SIZE_MB} - \
-                          ${MENDER_DATA_PART_SIZE_MB} - \
-                          ${MENDER_PARTITIONING_OVERHEAD_MB} - \
-                          $boot_env_size_mb)
-    CALC_ROOTFS_SIZE=$(expr $REMAINING_SIZE / 2)
->>>>>>> b5fd55df
-
     rm -rf "${WORKDIR}/data" || true
     mkdir -p "${WORKDIR}/data"
 
@@ -168,17 +154,10 @@
     fi
 
     cat >> "$wks" <<EOF
-<<<<<<< HEAD
-part /boot   --source bootimg-partition --ondisk mmcblk0 --fstype=vfat --label boot --align $MENDER_PARTITION_ALIGNMENT_KB --active --fixed-size ${MENDER_BOOT_PART_SIZE_MB}
-part /       --source rootfs --ondisk mmcblk0 --fstype=$FSTYPE --label primary --align $MENDER_PARTITION_ALIGNMENT_KB --fixed-size ${MENDER_CALC_ROOTFS_SIZE}k
-part         --source rootfs --ondisk mmcblk0 --fstype=$FSTYPE --label secondary --align $MENDER_PARTITION_ALIGNMENT_KB --fixed-size ${MENDER_CALC_ROOTFS_SIZE}k
-part /data   --source fsimage --sourceparams=file="${WORKDIR}/data.$FSTYPE" --ondisk mmcblk0 --fstype=$FSTYPE --label data --align $MENDER_PARTITION_ALIGNMENT_KB --fixed-size ${MENDER_DATA_PART_SIZE_MB}
-=======
 part /boot   --source bootimg-partition --ondisk mmcblk0 --fstype=vfat --label boot --align ${MENDER_PARTITION_ALIGNMENT_KB} --active --fixed-size ${MENDER_BOOT_PART_SIZE_MB}
-part /       --source rootfs --ondisk mmcblk0 --fstype=$FSTYPE --label primary --align ${MENDER_PARTITION_ALIGNMENT_KB} --fixed-size $CALC_ROOTFS_SIZE
-part         --source rootfs --ondisk mmcblk0 --fstype=$FSTYPE --label secondary --align ${MENDER_PARTITION_ALIGNMENT_KB} --fixed-size $CALC_ROOTFS_SIZE
+part /       --source rootfs --ondisk mmcblk0 --fstype=$FSTYPE --label primary --align ${MENDER_PARTITION_ALIGNMENT_KB} --fixed-size ${MENDER_CALC_ROOTFS_SIZE}k
+part         --source rootfs --ondisk mmcblk0 --fstype=$FSTYPE --label secondary --align ${MENDER_PARTITION_ALIGNMENT_KB} --fixed-size ${MENDER_CALC_ROOTFS_SIZE}k
 part /data   --source fsimage --sourceparams=file="${WORKDIR}/data.$FSTYPE" --ondisk mmcblk0 --fstype=$FSTYPE --label data --align ${MENDER_PARTITION_ALIGNMENT_KB} --fixed-size ${MENDER_DATA_PART_SIZE_MB}
->>>>>>> b5fd55df
 EOF
 
     echo "### Contents of wks file ###"
