# Class for those who want to install the Mender client into the image.

# ------------------------------ CONFIGURATION ---------------------------------

# The storage device that holds the device partitions.
MENDER_STORAGE_DEVICE ??= "/dev/mmcblk0"

# The base name of the devices that hold individual partitions.
# This is often MENDER_STORAGE_DEVICE + "p".
MENDER_STORAGE_DEVICE_BASE ??= "${MENDER_STORAGE_DEVICE}p"

# The partition number holding the boot partition.
MENDER_BOOT_PART ??= "${MENDER_STORAGE_DEVICE_BASE}1"

# The numbers of the two rootfs partitions in the A/B partition layout.
MENDER_ROOTFS_PART_A ??= "${MENDER_STORAGE_DEVICE_BASE}2"
MENDER_ROOTFS_PART_B ??= "${MENDER_STORAGE_DEVICE_BASE}3"

# The names of the two rootfs partitions in the A/B partition layout. By default
# it is the same name as MENDER_ROOTFS_PART_A and MENDER_ROOTFS_B
MENDER_ROOTFS_PART_A_NAME ??= "${MENDER_ROOTFS_PART_A}"
MENDER_ROOTFS_PART_B_NAME ??= "${MENDER_ROOTFS_PART_B}"

# The partition number holding the data partition.
<<<<<<< HEAD
MENDER_DATA_PART ?= "${MENDER_STORAGE_DEVICE_BASE}4"
=======
MENDER_DATA_PART ??= "${MENDER_STORAGE_DEVICE_BASE}5"

# The name of of the MTD part holding your UBI volumes.
MENDER_MTD_UBI_DEVICE_NAME ??= ""

# Filesystem type of data partition. This configuration is used in fstab. Most
# filesystems can be auto detected, but some can not and hence we allow the
# user to override this.
MENDER_DATA_FSTYPE ??= "auto"
MENDER_BOOT_FSTYPE ??= "auto"
>>>>>>> b5fd55df

# Device type of device when making an initial partitioned image.
MENDER_DEVICE_TYPE ?= "${MACHINE}"

# Space separated list of device types compatible with the built update.
MENDER_DEVICE_TYPES_COMPATIBLE ?= "${MACHINE}"

# Total size of the medium that mender sdimg will be written to. The size of
# rootfs partition will be calculated automatically by subtracting the size of
# boot and data partitions along with some predefined overhead (see
# MENDER_PARTITIONING_OVERHEAD_MB).
MENDER_STORAGE_TOTAL_SIZE_MB ?= "1024"

# Optional location where a directory can be specified with content that should
# be included on the data partition. Some of Mender's own files will be added to
# this (e.g. OpenSSL certificates).
MENDER_DATA_PART_DIR ?= ""

# Size of the data partition, which is preserved across updates.
MENDER_DATA_PART_SIZE_MB ?= "128"

# Size of the first (FAT) partition, that contains the bootloader
MENDER_BOOT_PART_SIZE_MB ?= "16"

# For performance reasons, we try to align the partitions to the SD
# card's erase block. It is impossible to know this information with
# certainty, but one way to find out is to run the "flashbench" tool on
# your SD card and study the results. If you do, feel free to override
# this default.
#
# 8MB alignment is a safe setting that might waste some space if the
# erase block is smaller.
MENDER_PARTITION_ALIGNMENT_KB ?= "8192"

# The reserved space between the partition table and the first partition.
# Most people don't need to set this, and it will be automatically overridden
# in mender-uboot.bbclass.
MENDER_STORAGE_RESERVED_RAW_SPACE ??= "0"

# --------------------------- END OF CONFIGURATION -----------------------------

python() {
    if d.getVar('MENDER_PARTITION_ALIGNMENT_MB', True):
        bb.fatal("MENDER_PARTITION_ALIGNMENT_MB is deprecated. Please define MENDER_PARTITION_ALIGNMENT_KB instead.")
}

PREFERRED_VERSION_go-cross-arm ?= "1.7.%"
PREFERRED_VERSION_go-native ?= "1.7.%"

PREFERRED_VERSION_mender ?= "1.0.%"
PREFERRED_VERSION_mender-artifact ?= "1.0.%"
PREFERRED_VERSION_mender-artifact-native ?= "1.0.%"

IMAGE_INSTALL_append = " \
    mender \
    ca-certificates \
    mender-artifact-info \
    "

# Estimate how much space may be lost due to partitioning alignment. Use a
# simple heuristic for now - 4 partitions * alignment
def mender_get_part_overhead(d):
    align = d.getVar('MENDER_PARTITION_ALIGNMENT_KB', True)
    if align:
        return 4 * (int(align) / 1024)
    return 0

# Overhead lost due to partitioning.
MENDER_PARTITIONING_OVERHEAD_MB ?= "${@mender_get_part_overhead(d)}"

def mender_calculate_rootfs_size_kb(total_mb, boot_mb, data_mb, overhead_mb, reserved_space_size):
    # Space left in raw device.
    calc_space = (total_mb - boot_mb - data_mb - overhead_mb) * 1048576

    # Subtract reserved raw space.
    calc_space = calc_space - reserved_space_size

    # Split in two.
    calc_space = calc_space / 2

    # Turn into kiB.
    calc_space_kb = calc_space / 1024

    return int(calc_space_kb)

# Auto detect image size from other settings.
MENDER_CALC_ROOTFS_SIZE = "${@mender_calculate_rootfs_size_kb(${MENDER_STORAGE_TOTAL_SIZE_MB}, \
                                                              ${MENDER_BOOT_PART_SIZE_MB}, \
                                                              ${MENDER_DATA_PART_SIZE_MB}, \
                                                              ${MENDER_PARTITIONING_OVERHEAD_MB}, \
                                                              ${MENDER_STORAGE_RESERVED_RAW_SPACE})}"
# Gently apply this as the default image size.
# But subtract IMAGE_ROOTFS_EXTRA_SPACE, since it will be added automatically
# in later bitbake calculations.
IMAGE_ROOTFS_SIZE ?= "${@eval('${MENDER_CALC_ROOTFS_SIZE} - (${IMAGE_ROOTFS_EXTRA_SPACE})')}"<|MERGE_RESOLUTION|>--- conflicted
+++ resolved
@@ -22,10 +22,7 @@
 MENDER_ROOTFS_PART_B_NAME ??= "${MENDER_ROOTFS_PART_B}"
 
 # The partition number holding the data partition.
-<<<<<<< HEAD
-MENDER_DATA_PART ?= "${MENDER_STORAGE_DEVICE_BASE}4"
-=======
-MENDER_DATA_PART ??= "${MENDER_STORAGE_DEVICE_BASE}5"
+MENDER_DATA_PART ??= "${MENDER_STORAGE_DEVICE_BASE}4"
 
 # The name of of the MTD part holding your UBI volumes.
 MENDER_MTD_UBI_DEVICE_NAME ??= ""
@@ -35,7 +32,6 @@
 # user to override this.
 MENDER_DATA_FSTYPE ??= "auto"
 MENDER_BOOT_FSTYPE ??= "auto"
->>>>>>> b5fd55df
 
 # Device type of device when making an initial partitioned image.
 MENDER_DEVICE_TYPE ?= "${MACHINE}"
