--- conflicted
+++ resolved
@@ -123,8 +123,6 @@
 # Offset of bootloader, in sectors (512 bytes).
 MENDER_IMAGE_BOOTLOADER_BOOTSECTOR_OFFSET ??= "${MENDER_IMAGE_BOOTLOADER_BOOTSECTOR_OFFSET_DEFAULT}"
 MENDER_IMAGE_BOOTLOADER_BOOTSECTOR_OFFSET_DEFAULT = "2"
-<<<<<<< HEAD
-=======
 
 # File to flash into MBR (Master Boot Record) on partitioned images
 MENDER_MBR_BOOTLOADER_FILE ??= "${MENDER_MBR_BOOTLOADER_FILE_DEFAULT}"
@@ -133,7 +131,6 @@
 # 446 avoids the partition table structure. See this link:
 # https://pete.akeo.ie/2014/05/compiling-and-installing-grub2-for.html
 MENDER_MBR_BOOTLOADER_LENGTH ??= "446"
->>>>>>> 50389a73
 
 # --------------------------- END OF CONFIGURATION -----------------------------
 
@@ -206,17 +203,12 @@
 }
 
 python() {
-<<<<<<< HEAD
     if d.getVar('MENDER_PARTITION_ALIGNMENT_MB', True):
         bb.fatal("MENDER_PARTITION_ALIGNMENT_MB is deprecated. Please define MENDER_PARTITION_ALIGNMENT instead.")
     if d.getVar('MENDER_PARTITION_ALIGNMENT_KB', True):
         bb.fatal("MENDER_PARTITION_ALIGNMENT_KB is deprecated. Please define MENDER_PARTITION_ALIGNMENT instead.")
     if d.getVar('MENDER_STORAGE_RESERVED_RAW_SPACE', True):
         bb.fatal("MENDER_STORAGE_RESERVED_RAW_SPACE is deprecated. Please define MENDER_RESERVED_SPACE_BOOTLOADER_DATA instead.")
-=======
-    if d.getVar('MENDER_PARTITION_ALIGNMENT_MB'):
-        bb.fatal("MENDER_PARTITION_ALIGNMENT_MB is deprecated. Please define MENDER_PARTITION_ALIGNMENT_KB instead.")
->>>>>>> 50389a73
     if d.getVar('IMAGE_BOOTLOADER_FILE', True):
         bb.fatal("IMAGE_BOOTLOADER_FILE is deprecated. Please define MENDER_IMAGE_BOOTLOADER_FILE instead.")
     if d.getVar('IMAGE_BOOTLOADER_BOOTSECTOR_OFFSET', True):
