inherit mender-helpers

# ------------------------------ CONFIGURATION ---------------------------------

# The storage device that holds the device partitions.
MENDER_STORAGE_DEVICE ??= "${MENDER_STORAGE_DEVICE_DEFAULT}"
MENDER_STORAGE_DEVICE_DEFAULT = "/dev/mmcblk0"
MENDER_STORAGE_DEVICE_DEFAULT_x86 = "/dev/hda"
MENDER_STORAGE_DEVICE_DEFAULT_x86-64 = "/dev/hda"

# The base name of the devices that hold individual partitions.
# This is often MENDER_STORAGE_DEVICE + "p".
MENDER_STORAGE_DEVICE_BASE ??= "${MENDER_STORAGE_DEVICE_BASE_DEFAULT}"
MENDER_STORAGE_DEVICE_BASE_DEFAULT = "${MENDER_STORAGE_DEVICE}p"
MENDER_STORAGE_DEVICE_BASE_DEFAULT_x86 = "${MENDER_STORAGE_DEVICE}"
MENDER_STORAGE_DEVICE_BASE_DEFAULT_x86-64 = "${MENDER_STORAGE_DEVICE}"

# The partition number holding the boot partition.
MENDER_BOOT_PART ??= "${MENDER_BOOT_PART_DEFAULT}"
MENDER_BOOT_PART_DEFAULT = "${MENDER_STORAGE_DEVICE_BASE}1"

# The numbers of the two rootfs partitions in the A/B partition layout.
MENDER_ROOTFS_PART_A ??= "${MENDER_ROOTFS_PART_A_DEFAULT}"
MENDER_ROOTFS_PART_A_DEFAULT = "${MENDER_STORAGE_DEVICE_BASE}${@bb.utils.contains('MENDER_BOOT_PART_SIZE_MB', '0', '1', '2', d)}"
MENDER_ROOTFS_PART_B ??= "${MENDER_ROOTFS_PART_B_DEFAULT}"
MENDER_ROOTFS_PART_B_DEFAULT = "${MENDER_STORAGE_DEVICE_BASE}${@bb.utils.contains('MENDER_BOOT_PART_SIZE_MB', '0', '2', '3', d)}"

# The names of the two rootfs partitions in the A/B partition layout. By default
# it is the same name as MENDER_ROOTFS_PART_A and MENDER_ROOTFS_B
MENDER_ROOTFS_PART_A_NAME ??= "${MENDER_ROOTFS_PART_A_NAME_DEFAULT}"
MENDER_ROOTFS_PART_A_NAME_DEFAULT = "${MENDER_ROOTFS_PART_A}"
MENDER_ROOTFS_PART_B_NAME ??= "${MENDER_ROOTFS_PART_B_NAME_DEFAULT}"
MENDER_ROOTFS_PART_B_NAME_DEFAULT = "${MENDER_ROOTFS_PART_B}"

# The partition number holding the data partition.
MENDER_DATA_PART ??= "${MENDER_DATA_PART_DEFAULT}"
MENDER_DATA_PART_DEFAULT = "${MENDER_STORAGE_DEVICE_BASE}${@bb.utils.contains('MENDER_BOOT_PART_SIZE_MB', '0', '3', '4', d)}"

# The name of of the MTD part holding your UBI volumes.
MENDER_MTD_UBI_DEVICE_NAME ??= "${MENDER_MTD_UBI_DEVICE_NAME_DEFAULT}"
MENDER_MTD_UBI_DEVICE_NAME_DEFAULT = ""

# Filesystem type of data partition. This configuration is used in fstab. Most
# filesystems can be auto detected, but some can not and hence we allow the
# user to override this.
MENDER_DATA_PART_FSTYPE ??= "${MENDER_DATA_PART_FSTYPE_DEFAULT}"
MENDER_DATA_PART_FSTYPE_DEFAULT = "auto"
MENDER_BOOT_PART_FSTYPE ??= "${MENDER_BOOT_PART_FSTYPE_DEFAULT}"
MENDER_BOOT_PART_FSTYPE_DEFAULT = "auto"

# Device type of device when making an initial partitioned image.
MENDER_DEVICE_TYPE ??= "${MENDER_DEVICE_TYPE_DEFAULT}"
MENDER_DEVICE_TYPE_DEFAULT = "${MACHINE}"

# Space separated list of device types compatible with the built update.
MENDER_DEVICE_TYPES_COMPATIBLE ??= "${MENDER_DEVICE_TYPES_COMPATIBLE_DEFAULT}"
MENDER_DEVICE_TYPES_COMPATIBLE_DEFAULT = "${MENDER_DEVICE_TYPE}"

# Upstream poky changed their Beaglebone machine name from "beaglebone" to
# "beaglebone-yocto". Add the old name to the list of compatible devices, so
# people can upgrade.
MENDER_DEVICE_TYPES_COMPATIBLE_DEFAULT_append_beaglebone-yocto = " beaglebone"

# Total size of the medium that mender sdimg will be written to. The size of
# rootfs partition will be calculated automatically by subtracting the size of
# boot and data partitions along with some predefined overhead (see
# MENDER_PARTITIONING_OVERHEAD_KB).
MENDER_STORAGE_TOTAL_SIZE_MB ??= "${MENDER_STORAGE_TOTAL_SIZE_MB_DEFAULT}"
MENDER_STORAGE_TOTAL_SIZE_MB_DEFAULT = "1024"

# Optional location where a directory can be specified with content that should
# be included on the data partition. Some of Mender's own files will be added to
# this (e.g. OpenSSL certificates).
MENDER_DATA_PART_DIR ??= "${MENDER_DATA_PART_DIR_DEFAULT}"
MENDER_DATA_PART_DIR_DEFAULT = ""

# Size of the data partition, which is preserved across updates.
MENDER_DATA_PART_SIZE_MB ??= "${MENDER_DATA_PART_SIZE_MB_DEFAULT}"
MENDER_DATA_PART_SIZE_MB_DEFAULT = "128"

# Size of the first (FAT) partition, that contains the bootloader
MENDER_BOOT_PART_SIZE_MB ??= "${MENDER_BOOT_PART_SIZE_MB_DEFAULT}"
MENDER_BOOT_PART_SIZE_MB_DEFAULT = "16"

# For performance reasons, we try to align the partitions to the SD card's erase
# block (PEB). It is impossible to know this information with certainty, but one
# way to find out is to run the "flashbench" tool on your SD card and study the
# results. If you do, feel free to override this default.
#
# 8MB alignment is a safe setting that might waste some space if the erase block
# is smaller.
#
# For traditional block storage (HDDs, SDDs, etc), in most cases this is 512
# bytes, often called a sector.
MENDER_STORAGE_PEB_SIZE ??= "8388608"

# Historically MENDER_PARTITION_ALIGNMENT was always in KiB, but due to UBI
# using some bytes for bookkeeping, each block is not always a KiB
# multiple. Hence it needs to be expressed in bytes in those cases.
MENDER_PARTITION_ALIGNMENT ??= "${MENDER_PARTITION_ALIGNMENT_DEFAULT}"
# For non-UBI, the alignment should simply be the physical erase block size,
# but it should not be less than 1KiB (wic won't like that).
MENDER_PARTITION_ALIGNMENT_DEFAULT = "${@max(${MENDER_STORAGE_PEB_SIZE}, 1024)}"

# The reserved space between the partition table and the first partition.
# Most people don't need to set this, and it will be automatically overridden
# by mender-uboot distro feature.
MENDER_RESERVED_SPACE_BOOTLOADER_DATA ??= "${MENDER_RESERVED_SPACE_BOOTLOADER_DATA_DEFAULT}"
MENDER_RESERVED_SPACE_BOOTLOADER_DATA_DEFAULT = "0"

# The interface to load partitions from. This is normally empty, in which case
# it is deduced from MENDER_STORAGE_DEVICE. Only use this if the interface
# cannot be deduced from MENDER_STORAGE_DEVICE.
MENDER_UBOOT_STORAGE_INTERFACE ??= "${MENDER_UBOOT_STORAGE_INTERFACE_DEFAULT}"
MENDER_UBOOT_STORAGE_INTERFACE_DEFAULT = ""

# The device number of the interface to load partitions from. This is normally
# empty, in which case it is deduced from MENDER_STORAGE_DEVICE. Only use this
# if the indexing of devices is different in U-Boot and in the Linux kernel.
MENDER_UBOOT_STORAGE_DEVICE ??= "${MENDER_UBOOT_STORAGE_DEVICE_DEFAULT}"
MENDER_UBOOT_STORAGE_DEVICE_DEFAULT = ""

# This will be embedded into the boot sector, or close to the boot sector, where
# exactly depends on the offset variable. Since it is a machine specific
# setting, the default value is an empty string.
<<<<<<< HEAD
IMAGE_BOOTLOADER_FILE ??= "${MENDER_IMAGE_BOOTLOADER_FILE_DEFAULT}"
MENDER_IMAGE_BOOTLOADER_FILE_DEFAULT = ""

# Offset of bootloader, in sectors (512 bytes).
IMAGE_BOOTLOADER_BOOTSECTOR_OFFSET ??= "${IMAGE_BOOTLOADER_BOOTSECTOR_OFFSET_DEFAULT}"
IMAGE_BOOTLOADER_BOOTSECTOR_OFFSET_DEFAULT = "2"
=======
MENDER_IMAGE_BOOTLOADER_FILE ??= ""

# Offset of bootloader, in sectors (512 bytes).
MENDER_IMAGE_BOOTLOADER_BOOTSECTOR_OFFSET ??= "2"
>>>>>>> 2fe28a50

# --------------------------- END OF CONFIGURATION -----------------------------

IMAGE_INSTALL_append = " mender"
IMAGE_CLASSES += "mender-part-images mender-ubimg mender-artifactimg"

# MENDER_FEATURES_ENABLE and MENDER_FEATURES_DISABLE map to
# DISTRO_FEATURES_BACKFILL and DISTRO_FEATURES_BACKFILL_CONSIDERED,
# respectively.
DISTRO_FEATURES_BACKFILL_append = " ${MENDER_FEATURES_ENABLE}"
DISTRO_FEATURES_BACKFILL_CONSIDERED_append = " ${MENDER_FEATURES_DISABLE}"

python() {
    # Add all possible Mender features here. This list is here to have an
    # authoritative list of all distro features that Mender provides.
    # Each one will also define the same string in OVERRIDES.
    mender_features = {

        # Integration with GRUB.
        'mender-grub',

        # Install of Mender, with the minimum components. This includes no
        # references to specific partition layouts.
        'mender-install',

        # Include components for Mender-partitioned images. This will create
        # files that rely on the Mender partition layout.
        'mender-image',

        # Include components for generating an SD image.
        'mender-image-sd',

        # Include components for generating a UBI image.
        'mender-image-ubi',

        # Include components for generating a UEFI image.
        'mender-image-uefi',

        # Include Mender as a systemd service.
        'mender-systemd',

        # Enable Mender configuration specific to UBI.
        'mender-ubi',

        # Use Mender together with U-Boot.
        'mender-uboot',
    }

    mfe = d.getVar('MENDER_FEATURE_ENABLE')
    mfe = mfe.split() if mfe is not None else []
    mfd = d.getVar('MENDER_FEATURE_DISABLE')
    mfd = mfd.split() if mfd is not None else []
    for feature in mfe + mfd:
        if not feature.startswith('mender-'):
            bb.fatal("%s in MENDER_FEATURE_ENABLE or MENDER_FEATURE_DISABLE is not a Mender feature."
                     % feature)

    for feature in d.getVar('DISTRO_FEATURES').split():
        if feature.startswith("mender-"):
            if feature not in mender_features:
                bb.fatal("%s from MENDER_FEATURE_ENABLE or DISTRO_FEATURES is not a valid Mender feature."
                         % feature)
            d.setVar('OVERRIDES_append', ':%s' % feature)
}

python() {
    if d.getVar('MENDER_PARTITION_ALIGNMENT_MB', True):
<<<<<<< HEAD
        bb.fatal("MENDER_PARTITION_ALIGNMENT_MB is deprecated. Please define MENDER_PARTITION_ALIGNMENT instead.")
    if d.getVar('MENDER_PARTITION_ALIGNMENT_KB', True):
        bb.fatal("MENDER_PARTITION_ALIGNMENT_KB is deprecated. Please define MENDER_PARTITION_ALIGNMENT instead.")
    if d.getVar('MENDER_STORAGE_RESERVED_RAW_SPACE', True):
        bb.fatal("MENDER_STORAGE_RESERVED_RAW_SPACE is deprecated. Please define MENDER_RESERVED_SPACE_BOOTLOADER_DATA instead.")
=======
        bb.fatal("MENDER_PARTITION_ALIGNMENT_MB is deprecated. Please define MENDER_PARTITION_ALIGNMENT_KB instead.")
    if d.getVar('IMAGE_BOOTLOADER_FILE', True):
        bb.fatal("IMAGE_BOOTLOADER_FILE is deprecated. Please define MENDER_IMAGE_BOOTLOADER_FILE instead.")
    if d.getVar('IMAGE_BOOTLOADER_BOOTSECTOR_OFFSET', True):
        bb.fatal("IMAGE_BOOTLOADER_BOOTSECTOR_OFFSET is deprecated. Please define MENDER_IMAGE_BOOTLOADER_BOOTSECTOR_OFFSET instead.")
>>>>>>> 2fe28a50
}


def mender_get_bytes_with_unit(bytes):
    if bytes % 1048576 == 0:
        return "%dm" % (bytes / 1048576)
    if bytes % 1024 == 0:
        return "%dk" % (bytes / 1024)
    return "%d" % bytes


addhandler mender_vars_handler
mender_vars_handler[eventmask] = "bb.event.ParseCompleted"
python mender_vars_handler() {
    from bb import data
    import os
    import re
    import json

    path = d.getVar("LAYERDIR_MENDER")
    path = os.path.join(path, "conf/mender-vars.json")

    if os.path.isfile(path):
        mender_vars = {}
        with open(path, "r") as f:
            mender_vars = json.load(f)

        for k in d.keys():
            if k.startswith("MENDER_"):
                if re.search("_[-a-z0-9][-\w]*$", k) != None:
                    # skip variable overrides
                    continue;

                if k not in mender_vars.keys():
                    # Warn if user has defined some new (unused) MENDER_.* variables
                    bb.warn("\"%s\" is not a recognized MENDER_ variable. Typo?" % k)

                elif mender_vars[k] != "":
                    # If certain keys should have associated some restricted value
                    # (expressed in regular expression in the .json-file)
                    # NOTE: empty strings (json-values) are only compared by key, 
                    #       whereas the value is arbitrary
                    expected_expressions = []
                    val = d.getVar(k)

                    if isinstance (mender_vars[k], list):
                        # item is a list of strings
                        for regex in mender_vars[k]: # (can be a list of items)
                            if re.search(regex, val) == None:
                                expected_expressions += [regex]
                        if len(expected_expressions) > 0: 
                            bb.note("Variable \"%s\" does not contain suggested value(s): {%s}" %\
                                    (k, ', '.join(expected_expressions)))

                    else: 
                        # item is a single string
                        regex = mender_vars[k]
                        if re.search(regex, val) == None: 
                            bb.note("%s initialized with value \"%s\"" % (k, val),\
                                    " | Expected[regex]: \"%s\"" % regex)

    else: ## if !os.path.isfile(path): ##
        # This should never run, but left it in here in case we #
        # need to generate new json file template in the future #
        mender_vars = {}
        for k in d.keys():
            if k.startswith("MENDER_"):
                if re.search("_[-a-z0-9][-\w]*$", k) == None:
                    mender_vars[k] = ""
                    #mender_vars[k] = d.getVar(k) might be useful for inspection
        with open (path, 'w') as f:
            json.dump(mender_vars, f, sort_keys=True, indent=4)
}

# Including these does not mean that all these features will be enabled, just
# that their configuration will be considered. Use DISTRO_FEATURES to enable and
# disable features.
include mender-setup-grub.inc
include mender-setup-image.inc
include mender-setup-install.inc
include mender-setup-systemd.inc
include mender-setup-ubi.inc
include mender-setup-uboot.inc<|MERGE_RESOLUTION|>--- conflicted
+++ resolved
@@ -123,19 +123,12 @@
 # This will be embedded into the boot sector, or close to the boot sector, where
 # exactly depends on the offset variable. Since it is a machine specific
 # setting, the default value is an empty string.
-<<<<<<< HEAD
-IMAGE_BOOTLOADER_FILE ??= "${MENDER_IMAGE_BOOTLOADER_FILE_DEFAULT}"
+MENDER_IMAGE_BOOTLOADER_FILE ??= "${MENDER_IMAGE_BOOTLOADER_FILE_DEFAULT}"
 MENDER_IMAGE_BOOTLOADER_FILE_DEFAULT = ""
 
 # Offset of bootloader, in sectors (512 bytes).
-IMAGE_BOOTLOADER_BOOTSECTOR_OFFSET ??= "${IMAGE_BOOTLOADER_BOOTSECTOR_OFFSET_DEFAULT}"
-IMAGE_BOOTLOADER_BOOTSECTOR_OFFSET_DEFAULT = "2"
-=======
-MENDER_IMAGE_BOOTLOADER_FILE ??= ""
-
-# Offset of bootloader, in sectors (512 bytes).
-MENDER_IMAGE_BOOTLOADER_BOOTSECTOR_OFFSET ??= "2"
->>>>>>> 2fe28a50
+MENDER_IMAGE_BOOTLOADER_BOOTSECTOR_OFFSET ??= "${MENDER_IMAGE_BOOTLOADER_BOOTSECTOR_OFFSET_DEFAULT}"
+MENDER_IMAGE_BOOTLOADER_BOOTSECTOR_OFFSET_DEFAULT = "2"
 
 # --------------------------- END OF CONFIGURATION -----------------------------
 
@@ -203,19 +196,15 @@
 
 python() {
     if d.getVar('MENDER_PARTITION_ALIGNMENT_MB', True):
-<<<<<<< HEAD
         bb.fatal("MENDER_PARTITION_ALIGNMENT_MB is deprecated. Please define MENDER_PARTITION_ALIGNMENT instead.")
     if d.getVar('MENDER_PARTITION_ALIGNMENT_KB', True):
         bb.fatal("MENDER_PARTITION_ALIGNMENT_KB is deprecated. Please define MENDER_PARTITION_ALIGNMENT instead.")
     if d.getVar('MENDER_STORAGE_RESERVED_RAW_SPACE', True):
         bb.fatal("MENDER_STORAGE_RESERVED_RAW_SPACE is deprecated. Please define MENDER_RESERVED_SPACE_BOOTLOADER_DATA instead.")
-=======
-        bb.fatal("MENDER_PARTITION_ALIGNMENT_MB is deprecated. Please define MENDER_PARTITION_ALIGNMENT_KB instead.")
     if d.getVar('IMAGE_BOOTLOADER_FILE', True):
         bb.fatal("IMAGE_BOOTLOADER_FILE is deprecated. Please define MENDER_IMAGE_BOOTLOADER_FILE instead.")
     if d.getVar('IMAGE_BOOTLOADER_BOOTSECTOR_OFFSET', True):
         bb.fatal("IMAGE_BOOTLOADER_BOOTSECTOR_OFFSET is deprecated. Please define MENDER_IMAGE_BOOTLOADER_BOOTSECTOR_OFFSET instead.")
->>>>>>> 2fe28a50
 }
 
 
