--- conflicted
+++ resolved
@@ -1,24 +1,3 @@
-<<<<<<< HEAD
-# The device number of the interface to load partitions from. This is normally
-# empty, in which case it is deduced from MENDER_STORAGE_DEVICE. Only use this
-# if the indexing of devices is different in Grub and in the Linux kernel.
-MENDER_GRUB_STORAGE_DEVICE ??= "${MENDER_GRUB_STORAGE_DEVICE_DEFAULT}"
-MENDER_GRUB_STORAGE_DEVICE_DEFAULT = ""
-=======
-EXTRA_IMAGEDEPENDS_append_mender-grub = " grub-efi"
-
-# If we are using efi-secure-boot from the meta-secure-core layer, then it
-# handles adding these files.
-IMAGE_BOOT_FILES_append = '${@bb.utils.contains("DISTRO_FEATURES", "efi-secure-boot", "", " ${_MENDER_EFI_BOOT_FILE}", d)}'
-
-_MENDER_EFI_BOOT_FILE = ""
-_MENDER_EFI_BOOT_FILE_mender-grub_arm = "grub-efi-bootarm.efi;EFI/BOOT/bootarm.efi"
-_MENDER_EFI_BOOT_FILE_mender-grub_x86 = "grub-efi-bootia32.efi;EFI/BOOT/bootia32.efi"
-_MENDER_EFI_BOOT_FILE_mender-grub_x86-64 = "grub-efi-bootx64.efi;EFI/BOOT/bootx64.efi"
-_MENDER_EFI_BOOT_FILE_mender-grub_aarch64 = "grub-efi-bootaa64.efi;EFI/BOOT/bootaa64.efi"
-_MENDER_EFI_BOOT_FILE_mender-grub_mender-bios = ""
->>>>>>> 5bdb4f13
-
 # We want to use upstream grub variants if possible. However, we have recipes
 # that will be enabled in some configurations where COMPATIBLE_HOSTS doesn't
 # match for the upstream recipe. See the recipes-bsp/grub folder.
