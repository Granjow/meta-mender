# Class that creates an SD card image that boots under qemu's emulation
# for vexpress-a9 board. See the script mender-qemu for an example of
# how to boot the image.

# The partitioning scheme is:
#    part1: FAT partition with bootloader
#    part2: first rootfs, active
#    part3: second rootfs, inactive, mirror of first,
#           available as failsafe for when some update fails
#    part4: persistent data partition

python() {
    deprecated_vars = ['SDIMG_DATA_PART_DIR', 'SDIMG_DATA_PART_SIZE_MB',
                       'SDIMG_BOOT_PART_SIZE_MB', 'SDIMG_PARTITION_ALIGNMENT_MB']
    for varname in deprecated_vars:
        cur = d.getVar(varname, True)
        if cur:
            newvarname = varname.replace('SDIMG_', 'MENDER_')
            bb.fatal('Detected use of deprecated var %s, please replace it with %s in your setup' % (varname, newvarname))
}

inherit image
inherit image_types

<<<<<<< HEAD
mender_get_bootloader_offset() {
    if [ $(expr ${IMAGE_BOOTLOADER_BOOTSECTOR_OFFSET} % 2) -ne 0 ]; then
        bbfatal "IMAGE_BOOTLOADER_BOOTSECTOR_OFFSET must be aligned to kB" \
                "boundary (an even number)."
    fi
    local bootloader_offset_kb=$(expr $(expr ${IMAGE_BOOTLOADER_BOOTSECTOR_OFFSET} \* 512) / 1024)
    local bootloader_size=$(stat -c '%s' "${DEPLOY_DIR_IMAGE}/${IMAGE_BOOTLOADER_FILE}")
    local bootloader_end=$(expr $bootloader_offset_kb \* 1024 + $bootloader_size)
    if [ $bootloader_end -gt ${MENDER_UBOOT_ENV_STORAGE_DEVICE_OFFSET} ]; then
        bbfatal "Size of bootloader specified in IMAGE_BOOTLOADER_FILE" \
                "exceeds MENDER_UBOOT_ENV_STORAGE_DEVICE_OFFSET, which is" \
                "reserved for U-Boot environment storage. Please raise it" \
                "manually."
    fi

    echo $bootloader_offset_kb
}


################################################################################
# Block storage
################################################################################
=======
# This normally defaults to .rootfs which is misleading as this is not a simple
# rootfs image and causes problems if one wants to use something like this:
#
#    IMAGE_FSTYPES += "sdimg.gz"
#
# Above assumes that the image name is:
#
#    ${IMAGE_NAME}${IMAGE_NAME_SUFFIX}.${type}
#
# Which results in a empty "gz" archive when using the default value, in our
# case IMAGE_NAME_SUFFIX should be empty as we do not use it when naming
# our image.
IMAGE_NAME_SUFFIX_sdimg = ""
>>>>>>> 2ab9cc19

mender_part_image() {
    suffix="$1"
    part_type="$2"

    set -ex

    mkdir -p "${WORKDIR}"

    # Workaround for the fact that the image builder requires this directory,
    # despite not using it. If "rm_work" is enabled, this directory won't always
    # exist.
    mkdir -p "${IMAGE_ROOTFS}"

    rm -rf "${WORKDIR}/data" || true
    mkdir -p "${WORKDIR}/data"

    if [ -n "${MENDER_DATA_PART_DIR}" ]; then
        rsync -a --no-owner --no-group ${MENDER_DATA_PART_DIR}/* "${WORKDIR}/data"
        chown -R root:root "${WORKDIR}/data"
    fi

    if [ -f "${DEPLOY_DIR_IMAGE}/data.tar" ]; then
        ( cd "${WORKDIR}" && tar xf "${DEPLOY_DIR_IMAGE}/data.tar" )
    fi

    mkdir -p "${WORKDIR}/data/mender"
    echo "device_type=${MENDER_DEVICE_TYPE}" > "${WORKDIR}/data/mender/device_type"
    chmod 0444 "${WORKDIR}/data/mender/device_type"

    dd if=/dev/zero of="${WORKDIR}/data.${ARTIFACTIMG_FSTYPE}" count=0 bs=1M seek=${MENDER_DATA_PART_SIZE_MB}
    mkfs.${ARTIFACTIMG_FSTYPE} -F "${WORKDIR}/data.${ARTIFACTIMG_FSTYPE}" -d "${WORKDIR}/data" -L data
    install -m 0644 "${WORKDIR}/data.${ARTIFACTIMG_FSTYPE}" "${DEPLOY_DIR_IMAGE}/"

    # Copy the files to embed in the WIC image into ${WORKDIR} for exclusive access
    install -m 0644 "${DEPLOY_DIR_IMAGE}/uboot.env" "${WORKDIR}/"

    wks="${WORKDIR}/mender-$suffix.wks"
    rm -f "$wks"
    if [ -n "${IMAGE_BOOTLOADER_FILE}" ]; then
<<<<<<< HEAD
        cat >> "$wks" <<EOF
# embed bootloader
part --source rawcopy --sourceparams="file=${DEPLOY_DIR_IMAGE}/${IMAGE_BOOTLOADER_FILE}" --ondisk mmcblk0 --align $(mender_get_bootloader_offset) --no-table
=======
        # Copy the files to embed in the WIC image into ${WORKDIR} for exclusive access
        install -m 0644 "${DEPLOY_DIR_IMAGE}/${IMAGE_BOOTLOADER_FILE}" "${WORKDIR}/"

        if [ $(expr ${IMAGE_BOOTLOADER_BOOTSECTOR_OFFSET} % 2) -ne 0 ]; then
            bbfatal "IMAGE_BOOTLOADER_BOOTSECTOR_OFFSET must be aligned to kB" \
                    "boundary (an even number)."
        fi
        bootloader_align_kb=$(expr $(expr ${IMAGE_BOOTLOADER_BOOTSECTOR_OFFSET} \* 512) / 1024)
        bootloader_size=$(stat -c '%s' "${WORKDIR}/${IMAGE_BOOTLOADER_FILE}")
        bootloader_end=$(expr $bootloader_align_kb \* 1024 + $bootloader_size)
        if [ $bootloader_end -gt ${MENDER_UBOOT_ENV_STORAGE_DEVICE_OFFSET} ]; then
            bberror "Size of bootloader specified in IMAGE_BOOTLOADER_FILE" \
                    "exceeds MENDER_UBOOT_ENV_STORAGE_DEVICE_OFFSET, which is" \
                    "reserved for U-Boot environment storage. Please raise it" \
                    "manually."
        fi
        cat >> "$wks" <<EOF
# embed bootloader
part --source rawcopy --sourceparams="file=${WORKDIR}/${IMAGE_BOOTLOADER_FILE}" --ondisk mmcblk0 --align $bootloader_align_kb --no-table
>>>>>>> 2ab9cc19
EOF
    fi

    if ${@bb.utils.contains('DISTRO_FEATURES', 'mender-uboot', 'true', 'false', d)} && [ -n "${MENDER_UBOOT_ENV_STORAGE_DEVICE_OFFSET}" ]; then
        boot_env_align_kb=$(expr ${MENDER_UBOOT_ENV_STORAGE_DEVICE_OFFSET} / 1024)
        cat >> "$wks" <<EOF
part --source rawcopy --sourceparams="file=${WORKDIR}/uboot.env" --ondisk mmcblk0 --align $boot_env_align_kb --no-table
EOF
    fi

<<<<<<< HEAD
    if [ $(expr ${MENDER_PARTITION_ALIGNMENT} % 1024 || true) -ne 0 ]; then
        bbfatal "MENDER_PARTITION_ALIGNMENT must be KiB aligned when using partition table."
    fi

    alignment_kb=$(expr ${MENDER_PARTITION_ALIGNMENT} / 1024)

    cat >> "$wks" <<EOF
part --source bootimg-partition --ondisk mmcblk0 --fstype=vfat --label boot --align $alignment_kb --active --fixed-size ${MENDER_BOOT_PART_SIZE_MB}
part --source rootfs --ondisk mmcblk0 --fstype=${ARTIFACTIMG_FSTYPE} --label primary --align $alignment_kb --fixed-size ${MENDER_CALC_ROOTFS_SIZE}k
part --source rootfs --ondisk mmcblk0 --fstype=${ARTIFACTIMG_FSTYPE} --label secondary --align $alignment_kb --fixed-size ${MENDER_CALC_ROOTFS_SIZE}k
part --source rawcopy --sourceparams=file="${WORKDIR}/data.${ARTIFACTIMG_FSTYPE}" --ondisk mmcblk0 --fstype=${ARTIFACTIMG_FSTYPE} --label data --align $alignment_kb --fixed-size ${MENDER_DATA_PART_SIZE_MB}
=======
    if [ "${MENDER_BOOT_PART_SIZE_MB}" -ne "0" ]; then
        cat >> "$wks" <<EOF
part --source bootimg-partition --ondisk mmcblk0 --fstype=vfat --label boot --align ${MENDER_PARTITION_ALIGNMENT_KB} --active --fixed-size ${MENDER_BOOT_PART_SIZE_MB}
EOF
    fi

    cat >> "$wks" <<EOF
part --source rootfs --ondisk mmcblk0 --fstype=${ARTIFACTIMG_FSTYPE} --label primary --align ${MENDER_PARTITION_ALIGNMENT_KB} --fixed-size ${MENDER_CALC_ROOTFS_SIZE}k
part --source rootfs --ondisk mmcblk0 --fstype=${ARTIFACTIMG_FSTYPE} --label secondary --align ${MENDER_PARTITION_ALIGNMENT_KB} --fixed-size ${MENDER_CALC_ROOTFS_SIZE}k
part --source rawcopy --sourceparams=file="${WORKDIR}/data.${ARTIFACTIMG_FSTYPE}" --ondisk mmcblk0 --fstype=${ARTIFACTIMG_FSTYPE} --label data --align ${MENDER_PARTITION_ALIGNMENT_KB} --fixed-size ${MENDER_DATA_PART_SIZE_MB}
>>>>>>> 2ab9cc19
bootloader --ptable $part_type
EOF

    echo "### Contents of wks file ###"
    cat "$wks"
    echo "### End of contents of wks file ###"

    # Call WIC
    outimgname="${IMGDEPLOYDIR}/${IMAGE_NAME}.$suffix"
    wicout="${IMGDEPLOYDIR}/${IMAGE_NAME}-$suffix"
    BUILDDIR="${TOPDIR}" wic create "$wks" --vars "${STAGING_DIR}/${MACHINE}/imgdata/" -e "${IMAGE_BASENAME}" -o "$wicout/" ${WIC_CREATE_EXTRA_ARGS}
    mv "$wicout/$(basename "${wks%.wks}")"*.direct "$outimgname"
    ln -sfn "${IMAGE_NAME}.$suffix" "${IMGDEPLOYDIR}/${IMAGE_NAME}${IMAGE_NAME_SUFFIX}.$suffix"
    rm -rf "$wicout/"

    ln -sfn "${IMAGE_NAME}.$suffix" "${IMGDEPLOYDIR}/${IMAGE_BASENAME}-${MACHINE}.$suffix"
}

IMAGE_CMD_sdimg() {
    mender_part_image sdimg msdos
}
IMAGE_CMD_uefiimg() {
    mender_part_image uefiimg gpt
}

addtask do_rootfs_wicenv after do_image before do_image_sdimg
addtask do_rootfs_wicenv after do_image before do_image_uefiimg

do_image_sdimg[depends] += "${@d.getVarFlag('do_image_wic', 'depends', False)} wic-tools:do_populate_sysroot dosfstools-native:do_populate_sysroot mtools-native:do_populate_sysroot rsync-native:do_populate_sysroot virtual/bootloader:do_deploy"
do_image_uefiimg[depends] += "${@d.getVarFlag('do_image_wic', 'depends', False)} wic-tools:do_populate_sysroot dosfstools-native:do_populate_sysroot mtools-native:do_populate_sysroot rsync-native:do_populate_sysroot virtual/bootloader:do_deploy"
do_image_sdimg[depends] += " ${@bb.utils.contains('SOC_FAMILY', 'rpi', 'bcm2835-bootfiles:do_populate_sysroot', '', d)}"

# This isn't actually a dependency, but a way to avoid sdimg and uefiimg
# building simultaneously, since wic will use the same file names in both, and
# in parallel builds this is a recipe for disaster.
IMAGE_TYPEDEP_uefiimg_append = "${@bb.utils.contains('IMAGE_FSTYPES', 'sdimg', ' sdimg', '', d)}"


################################################################################
# Flash storage
################################################################################

mender_flash_mtdpart() {
    local file="$1"
    local size="$2"
    local kbsize="$3"
    local kboffset="$4"
    local name="$5"

    if [ "$size" = "-" ]; then
        # Remaining space.
        local total_space_kb=$(expr ${MENDER_STORAGE_TOTAL_SIZE_MB} \* 1024)
        kbsize=$(expr $total_space_kb - $kboffset)
        size=$(expr $kbsize \* 1024)
    fi

    if [ "$file" != "/dev/zero" ]; then
        local file_size=$(stat -Lc '%s' "$file")
        if [ $file_size -gt $size ]; then
            bbfatal "$file is too big to fit inside '$name' mtdpart of size $size."
        fi
    fi
    dd if="$file" \
        of="${IMGDEPLOYDIR}/${IMAGE_NAME}.mtdimg" \
        bs=1024 \
        seek=$kboffset \
        count=$kbsize
}

IMAGE_CMD_mtdimg() {
    set -ex

    # We don't actually use the result from this one, it's only to trigger a
    # warning or error if the variable is not correctly set.
    mender_get_mtdparts

    ${@mender_make_mtdparts_shell_array(d)}

    local remaining_encountered=0
    local i=0
    while [ $i -lt $mtd_count ]; do
        eval local name="\"\$mtd_names_$i\""
        eval local size="\"\$mtd_sizes_$i\""
        eval local kbsize="\"\$mtd_kbsizes_$i\""
        eval local kboffset="\"\$mtd_kboffsets_$i\""

        if [ "$name" = "u-boot" ]; then
            if [ -n "${IMAGE_BOOTLOADER_FILE}" ]; then
                mender_flash_mtdpart "${DEPLOY_DIR_IMAGE}/${IMAGE_BOOTLOADER_FILE}" $size $kbsize $kboffset $name
            else
                bbwarn "There is a 'u-boot' mtdpart, but IMAGE_BOOTLOADER_FILE is undefined. Filling with zeros."
                mender_flash_mtdpart "/dev/zero" $size $kbsize $kboffset $name
            fi
        elif [ "$name" = "u-boot-env" ]; then
            mender_flash_mtdpart "${DEPLOY_DIR_IMAGE}/uboot.env" $size $kbsize $kboffset $name
        elif [ "$name" = "ubi" ]; then
            mender_flash_mtdpart "${IMGDEPLOYDIR}/${IMAGE_BASENAME}-${MACHINE}.ubimg" $size $kbsize $kboffset $name
        else
            bbwarn "Don't know how to flash mtdparts '$name'. Filling with zeros."
            mender_flash_mtdpart "/dev/zero" $size $kbsize $kboffset $name
        fi

        i=$(expr $i + 1)
    done

    ln -sfn "${IMAGE_NAME}.mtdimg" "${IMGDEPLOYDIR}/${IMAGE_BASENAME}-${MACHINE}.mtdimg"
}

IMAGE_TYPEDEP_mtdimg_append = " ubimg"<|MERGE_RESOLUTION|>--- conflicted
+++ resolved
@@ -22,14 +22,30 @@
 inherit image
 inherit image_types
 
-<<<<<<< HEAD
+# This normally defaults to .rootfs which is misleading as this is not a simple
+# rootfs image and causes problems if one wants to use something like this:
+#
+#    IMAGE_FSTYPES += "sdimg.gz"
+#
+# Above assumes that the image name is:
+#
+#    ${IMAGE_NAME}${IMAGE_NAME_SUFFIX}.${type}
+#
+# Which results in a empty "gz" archive when using the default value, in our
+# case IMAGE_NAME_SUFFIX should be empty as we do not use it when naming
+# our image.
+IMAGE_NAME_SUFFIX_sdimg = ""
+
 mender_get_bootloader_offset() {
+    # Copy the files to embed in the WIC image into ${WORKDIR} for exclusive access
+    install -m 0644 "${DEPLOY_DIR_IMAGE}/${IMAGE_BOOTLOADER_FILE}" "${WORKDIR}/"
+
     if [ $(expr ${IMAGE_BOOTLOADER_BOOTSECTOR_OFFSET} % 2) -ne 0 ]; then
         bbfatal "IMAGE_BOOTLOADER_BOOTSECTOR_OFFSET must be aligned to kB" \
                 "boundary (an even number)."
     fi
     local bootloader_offset_kb=$(expr $(expr ${IMAGE_BOOTLOADER_BOOTSECTOR_OFFSET} \* 512) / 1024)
-    local bootloader_size=$(stat -c '%s' "${DEPLOY_DIR_IMAGE}/${IMAGE_BOOTLOADER_FILE}")
+    local bootloader_size=$(stat -c '%s' "${WORKDIR}/${IMAGE_BOOTLOADER_FILE}")
     local bootloader_end=$(expr $bootloader_offset_kb \* 1024 + $bootloader_size)
     if [ $bootloader_end -gt ${MENDER_UBOOT_ENV_STORAGE_DEVICE_OFFSET} ]; then
         bbfatal "Size of bootloader specified in IMAGE_BOOTLOADER_FILE" \
@@ -45,21 +61,6 @@
 ################################################################################
 # Block storage
 ################################################################################
-=======
-# This normally defaults to .rootfs which is misleading as this is not a simple
-# rootfs image and causes problems if one wants to use something like this:
-#
-#    IMAGE_FSTYPES += "sdimg.gz"
-#
-# Above assumes that the image name is:
-#
-#    ${IMAGE_NAME}${IMAGE_NAME_SUFFIX}.${type}
-#
-# Which results in a empty "gz" archive when using the default value, in our
-# case IMAGE_NAME_SUFFIX should be empty as we do not use it when naming
-# our image.
-IMAGE_NAME_SUFFIX_sdimg = ""
->>>>>>> 2ab9cc19
 
 mender_part_image() {
     suffix="$1"
@@ -100,31 +101,9 @@
     wks="${WORKDIR}/mender-$suffix.wks"
     rm -f "$wks"
     if [ -n "${IMAGE_BOOTLOADER_FILE}" ]; then
-<<<<<<< HEAD
         cat >> "$wks" <<EOF
 # embed bootloader
-part --source rawcopy --sourceparams="file=${DEPLOY_DIR_IMAGE}/${IMAGE_BOOTLOADER_FILE}" --ondisk mmcblk0 --align $(mender_get_bootloader_offset) --no-table
-=======
-        # Copy the files to embed in the WIC image into ${WORKDIR} for exclusive access
-        install -m 0644 "${DEPLOY_DIR_IMAGE}/${IMAGE_BOOTLOADER_FILE}" "${WORKDIR}/"
-
-        if [ $(expr ${IMAGE_BOOTLOADER_BOOTSECTOR_OFFSET} % 2) -ne 0 ]; then
-            bbfatal "IMAGE_BOOTLOADER_BOOTSECTOR_OFFSET must be aligned to kB" \
-                    "boundary (an even number)."
-        fi
-        bootloader_align_kb=$(expr $(expr ${IMAGE_BOOTLOADER_BOOTSECTOR_OFFSET} \* 512) / 1024)
-        bootloader_size=$(stat -c '%s' "${WORKDIR}/${IMAGE_BOOTLOADER_FILE}")
-        bootloader_end=$(expr $bootloader_align_kb \* 1024 + $bootloader_size)
-        if [ $bootloader_end -gt ${MENDER_UBOOT_ENV_STORAGE_DEVICE_OFFSET} ]; then
-            bberror "Size of bootloader specified in IMAGE_BOOTLOADER_FILE" \
-                    "exceeds MENDER_UBOOT_ENV_STORAGE_DEVICE_OFFSET, which is" \
-                    "reserved for U-Boot environment storage. Please raise it" \
-                    "manually."
-        fi
-        cat >> "$wks" <<EOF
-# embed bootloader
-part --source rawcopy --sourceparams="file=${WORKDIR}/${IMAGE_BOOTLOADER_FILE}" --ondisk mmcblk0 --align $bootloader_align_kb --no-table
->>>>>>> 2ab9cc19
+part --source rawcopy --sourceparams="file=${WORKDIR}/${IMAGE_BOOTLOADER_FILE}" --ondisk mmcblk0 --align $(mender_get_bootloader_offset) --no-table
 EOF
     fi
 
@@ -135,30 +114,22 @@
 EOF
     fi
 
-<<<<<<< HEAD
     if [ $(expr ${MENDER_PARTITION_ALIGNMENT} % 1024 || true) -ne 0 ]; then
         bbfatal "MENDER_PARTITION_ALIGNMENT must be KiB aligned when using partition table."
     fi
 
     alignment_kb=$(expr ${MENDER_PARTITION_ALIGNMENT} / 1024)
 
+    if [ "${MENDER_BOOT_PART_SIZE_MB}" -ne "0" ]; then
+        cat >> "$wks" <<EOF
+part --source bootimg-partition --ondisk mmcblk0 --fstype=vfat --label boot --align $alignment_kb --active --fixed-size ${MENDER_BOOT_PART_SIZE_MB}
+EOF
+    fi
+
     cat >> "$wks" <<EOF
-part --source bootimg-partition --ondisk mmcblk0 --fstype=vfat --label boot --align $alignment_kb --active --fixed-size ${MENDER_BOOT_PART_SIZE_MB}
 part --source rootfs --ondisk mmcblk0 --fstype=${ARTIFACTIMG_FSTYPE} --label primary --align $alignment_kb --fixed-size ${MENDER_CALC_ROOTFS_SIZE}k
 part --source rootfs --ondisk mmcblk0 --fstype=${ARTIFACTIMG_FSTYPE} --label secondary --align $alignment_kb --fixed-size ${MENDER_CALC_ROOTFS_SIZE}k
 part --source rawcopy --sourceparams=file="${WORKDIR}/data.${ARTIFACTIMG_FSTYPE}" --ondisk mmcblk0 --fstype=${ARTIFACTIMG_FSTYPE} --label data --align $alignment_kb --fixed-size ${MENDER_DATA_PART_SIZE_MB}
-=======
-    if [ "${MENDER_BOOT_PART_SIZE_MB}" -ne "0" ]; then
-        cat >> "$wks" <<EOF
-part --source bootimg-partition --ondisk mmcblk0 --fstype=vfat --label boot --align ${MENDER_PARTITION_ALIGNMENT_KB} --active --fixed-size ${MENDER_BOOT_PART_SIZE_MB}
-EOF
-    fi
-
-    cat >> "$wks" <<EOF
-part --source rootfs --ondisk mmcblk0 --fstype=${ARTIFACTIMG_FSTYPE} --label primary --align ${MENDER_PARTITION_ALIGNMENT_KB} --fixed-size ${MENDER_CALC_ROOTFS_SIZE}k
-part --source rootfs --ondisk mmcblk0 --fstype=${ARTIFACTIMG_FSTYPE} --label secondary --align ${MENDER_PARTITION_ALIGNMENT_KB} --fixed-size ${MENDER_CALC_ROOTFS_SIZE}k
-part --source rawcopy --sourceparams=file="${WORKDIR}/data.${ARTIFACTIMG_FSTYPE}" --ondisk mmcblk0 --fstype=${ARTIFACTIMG_FSTYPE} --label data --align ${MENDER_PARTITION_ALIGNMENT_KB} --fixed-size ${MENDER_DATA_PART_SIZE_MB}
->>>>>>> 2ab9cc19
 bootloader --ptable $part_type
 EOF
 
