--- conflicted
+++ resolved
@@ -1,55 +1,5 @@
 include mender-binary-delta.inc
 
-<<<<<<< HEAD
-SUB_FOLDER_arm = "arm"
-SUB_FOLDER_aarch64 = "aarch64"
-SUB_FOLDER_x86-64 = "x86_64"
-
-SRC_URI = "file://${SUB_FOLDER}/mender-binary-delta"
-
-COMPATIBLE_HOSTS = "arm|aarch64|x86_64"
-
-# "lsb-ld" is needed because Yocto by default does not provide a cross platform
-# dynamic linker. On x86_64 this manifests as a missing
-# `/lib64/ld-linux-x86-64.so.2`
-RDEPENDS_${PN} = "lsb-ld xz liblzma"
-
-FILES_${PN} = " \
-    ${sysconfdir}/mender/mender-binary-delta.conf \
-    ${datadir}/mender/modules/v3/mender-binary-delta \
-"
-
-INSANE_SKIP_${PN} = "already-stripped"
-
-do_version_check() {
-    cp ${WORKDIR}/${SUB_FOLDER}/mender-binary-delta ${WORKDIR}/
-
-    if ! strings ${WORKDIR}/mender-binary-delta | fgrep -q "${PN} ${PV}"; then
-        bbfatal "String '${PN} ${PV}' not found in binary. Is it the correct version? Check with --version. Possible candidates: $(strings ${WORKDIR}/mender-binary-delta | grep '${PN} [a-f0-9]')"
-    fi
-}
-addtask do_version_check after do_patch before do_install
-
-do_configure() {
-    # We need the sed operation because bitbake misinterprets the JSON closing
-    # brace as end of function, unless we put spaces in front of it.
-    sed -e 's/^ //' <<EOF | cat > ${WORKDIR}/mender-binary-delta.conf
- {
-   "RootfsPartA": "${MENDER_ROOTFS_PART_A}",
-   "RootfsPartB": "${MENDER_ROOTFS_PART_B}"
- }
-EOF
-}
-
-do_install() {
-    install -d -m 755 ${D}${datadir}/mender/modules/v3
-    install -m 755 ${WORKDIR}/mender-binary-delta ${D}${datadir}/mender/modules/v3/mender-binary-delta
-
-    install -d -m 755 ${D}${sysconfdir}/mender
-    install -m 644 ${WORKDIR}/mender-binary-delta.conf ${D}${sysconfdir}/mender/mender-binary-delta.conf
-}
-=======
 # Enable this in Betas, not in finals.
 # Downprioritize this recipe in version selections.
-#DEFAULT_PREFERENCE = "-1"
->>>>>>> 3a19df9d
+#DEFAULT_PREFERENCE = "-1"