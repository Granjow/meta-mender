
IMAGE_DEPENDS_mender = "artifacts-native"

ARTIFACTIMG_FSTYPE  ?= "ext4"
IMAGE_CMD_mender = "artifacts write rootfs-image \
<<<<<<< HEAD
                      -i ${IMAGE_ID} -t ${DEVICE_TYPE}\
                      -u ${DEPLOY_DIR_IMAGE}/${IMAGE_BASENAME}-${MACHINE}.${ARTIFACTIMG_FSTYPE} \
                      -o ${DEPLOY_DIR_IMAGE}/${IMAGE_NAME}${IMAGE_NAME_SUFFIX}.mender \
=======
                      -n ${IMAGE_ID} -t ${DEVICE_TYPE}\
                      -u ${IMGDEPLOYDIR}/${IMAGE_BASENAME}-${MACHINE}.${ARTIFACTIMG_FSTYPE} \
                      -o ${IMGDEPLOYDIR}/${IMAGE_NAME}${IMAGE_NAME_SUFFIX}.mender \
>>>>>>> 47e0b74f
                      "

IMAGE_CMD_mender[vardepsexclude] += "IMAGE_ID"

python() {
    fslist = d.getVar('IMAGE_FSTYPES', None).split()
    for fs in fslist:
        if fs in ["ext2", "ext3", "ext4"]:
            # We need to have the filesystem image generated already. Make it
            # dependent on all image types we support.
            d.setVar('IMAGE_TYPEDEP_mender_append', " " + fs)
            d.setVar('ARTIFACTIMG_FSTYPE', fs)
}<|MERGE_RESOLUTION|>--- conflicted
+++ resolved
@@ -3,15 +3,9 @@
 
 ARTIFACTIMG_FSTYPE  ?= "ext4"
 IMAGE_CMD_mender = "artifacts write rootfs-image \
-<<<<<<< HEAD
-                      -i ${IMAGE_ID} -t ${DEVICE_TYPE}\
+                      -n ${IMAGE_ID} -t ${DEVICE_TYPE}\
                       -u ${DEPLOY_DIR_IMAGE}/${IMAGE_BASENAME}-${MACHINE}.${ARTIFACTIMG_FSTYPE} \
                       -o ${DEPLOY_DIR_IMAGE}/${IMAGE_NAME}${IMAGE_NAME_SUFFIX}.mender \
-=======
-                      -n ${IMAGE_ID} -t ${DEVICE_TYPE}\
-                      -u ${IMGDEPLOYDIR}/${IMAGE_BASENAME}-${MACHINE}.${ARTIFACTIMG_FSTYPE} \
-                      -o ${IMGDEPLOYDIR}/${IMAGE_NAME}${IMAGE_NAME_SUFFIX}.mender \
->>>>>>> 47e0b74f
                       "
 
 IMAGE_CMD_mender[vardepsexclude] += "IMAGE_ID"
