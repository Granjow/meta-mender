
IMAGE_DEPENDS_mender = "artifacts-native"

ARTIFACTIMG_FSTYPE  ?= "ext4"
IMAGE_CMD_mender = "artifacts write rootfs-image \
                      -i ${IMAGE_ID} -t ${DEVICE_TYPE}\
<<<<<<< HEAD
                      -u ${DEPLOY_DIR_IMAGE}/${IMAGE_BASENAME}-${MACHINE}.${ARTIFACTIMG_FSTYPE} \
                      -o ${DEPLOY_DIR_IMAGE}/${IMAGE_NAME}${IMAGE_NAME_SUFFIX}.artifactimg \
=======
                      -u ${IMGDEPLOYDIR}/${IMAGE_BASENAME}-${MACHINE}.${ARTIFACTIMG_FSTYPE} \
                      -o ${IMGDEPLOYDIR}/${IMAGE_NAME}${IMAGE_NAME_SUFFIX}.mender \
>>>>>>> 882a3a5b
                      "

IMAGE_CMD_mender[vardepsexclude] += "IMAGE_ID"

python() {
    fslist = d.getVar('IMAGE_FSTYPES', None).split()
    for fs in fslist:
        if fs in ["ext2", "ext3", "ext4"]:
            # We need to have the filesystem image generated already. Make it
            # dependent on all image types we support.
            d.setVar('IMAGE_TYPEDEP_mender_append', " " + fs)
            d.setVar('ARTIFACTIMG_FSTYPE', fs)
}<|MERGE_RESOLUTION|>--- conflicted
+++ resolved
@@ -4,13 +4,8 @@
 ARTIFACTIMG_FSTYPE  ?= "ext4"
 IMAGE_CMD_mender = "artifacts write rootfs-image \
                       -i ${IMAGE_ID} -t ${DEVICE_TYPE}\
-<<<<<<< HEAD
                       -u ${DEPLOY_DIR_IMAGE}/${IMAGE_BASENAME}-${MACHINE}.${ARTIFACTIMG_FSTYPE} \
-                      -o ${DEPLOY_DIR_IMAGE}/${IMAGE_NAME}${IMAGE_NAME_SUFFIX}.artifactimg \
-=======
-                      -u ${IMGDEPLOYDIR}/${IMAGE_BASENAME}-${MACHINE}.${ARTIFACTIMG_FSTYPE} \
-                      -o ${IMGDEPLOYDIR}/${IMAGE_NAME}${IMAGE_NAME_SUFFIX}.mender \
->>>>>>> 882a3a5b
+                      -o ${DEPLOY_DIR_IMAGE}/${IMAGE_NAME}${IMAGE_NAME_SUFFIX}.mender \
                       "
 
 IMAGE_CMD_mender[vardepsexclude] += "IMAGE_ID"
