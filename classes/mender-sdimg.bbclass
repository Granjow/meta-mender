inherit mender-install

# Class that creates an SD card image that boots under qemu's emulation
# for vexpress-a9 board. See the script mender-qemu for an example of
# how to boot the image.

# The partitioning scheme is:
#    part1: FAT partition with bootloader
#    part2: first rootfs, active
#    part3: second rootfs, inactive, mirror of first,
#           available as failsafe for when some update fails
#    part4: extended partition
#    part5: persistent data partition


########## CONFIGURATION START - you can override these default
##########                       values in your local.conf


# Optional location where a directory can be specified with content that should
# be included on the data partition. Some of Mender's own files will be added to
# this (e.g. OpenSSL certificates).
SDIMG_DATA_PART_DIR ?= ""

# Size of the data partition, which is preserved across updates.
SDIMG_DATA_PART_SIZE_MB ?= "128"

# Size of the first (FAT) partition, that contains the bootloader
SDIMG_BOOT_PART_SIZE_MB ?= "16"

# For performance reasons, we try to align the partitions to the SD
# card's erase block. It is impossible to know this information with
# certainty, but one way to find out is to run the "flashbench" tool on
# your SD card and study the results. If you do, feel free to override
# this default.
#
# 8MB alignment is a safe setting that might waste some space if the
# erase block is smaller.
SDIMG_PARTITION_ALIGNMENT_MB ?= "8"

# u-boot environment file
#IMAGE_UENV_TXT_FILE ?= "uEnv.txt"
IMAGE_UENV_TXT_FILE ?= ""

# These are usually defined in the machine section, but for daisy this
# concept doesn't exist yet.
IMAGE_BOOT_FILES ?= "u-boot.${UBOOT_SUFFIX}"
IMAGE_BOOT_FILES_append = " ${IMAGE_UENV_TXT_FILE}"
IMAGE_BOOT_FILES_append_beaglebone = " MLO"
# This will be embedded into the boot sector, or close to the boot sector, where
# exactly depends on the offset variable.
IMAGE_BOOTLOADER_FILE ?= "u-boot.${UBOOT_SUFFIX}"
# Offset of bootloader, in sectors (512 bytes).
IMAGE_BOOTLOADER_BOOTSECTOR_OFFSET ?= "2"

########## CONFIGURATION END ##########

inherit image
inherit image_types

<<<<<<< HEAD
=======
addtask do_rootfs_wicenv after do_image before do_image_sdimg

WKS_FULL_PATH = "${WORKDIR}/mender-sdimg.wks"

>>>>>>> fd957cdc
# We need to have the ext3 image generated already
IMAGE_TYPEDEP_sdimg = "ext3"

IMAGE_DEPENDS_sdimg = "util-linux-native dosfstools-native mtools-native e2fsprogs-native"

IMAGE_CMD_sdimg() {
    set -x

    mkdir -p "${WORKDIR}"

    # Workaround for the fact that the image builder requires this directory,
    # despite not using it. If "rm_work" is enabled, this directory won't always
    # exist.
    mkdir -p "${IMAGE_ROOTFS}"

    # Workaround for the fact the wic deletes its inputs (WTF??). These links
    # are disposable.
    ln -sfn "${DEPLOY_DIR_IMAGE}/${IMAGE_BASENAME}-${MACHINE}.ext3" \
        "${WORKDIR}/active.ext3"
    ln -sfn "${DEPLOY_DIR_IMAGE}/${IMAGE_BASENAME}-${MACHINE}.ext3" \
        "${WORKDIR}/inactive.ext3"

    dd if=/dev/zero of="${WORKDIR}/boot.vfat" count=0 bs=1M seek=${SDIMG_BOOT_PART_SIZE_MB}
    mkfs.vfat "${WORKDIR}/boot.vfat"

    # Copy boot files to boot partition
    IMAGE_BOOT_FILES="${IMAGE_BOOT_FILES}"
    for entry in $IMAGE_BOOT_FILES
    do
        # Handle special ';' syntax. See documentation for IMAGE_BOOT_FILES.
        dir="${entry#*;}"
        if [ "$dir" = "$entry" ]
        then
            dir=
        fi
        file="${entry%;*}"
        mcopy -i "${WORKDIR}/boot.vfat" -s ${DEPLOY_DIR_IMAGE}/$file ::$dir
    done

    rm -rf "${WORKDIR}/data" || true
    if [ -n "${SDIMG_DATA_PART_DIR}" ]; then
        cp -a "${SDIMG_DATA_PART_DIR}" "${WORKDIR}/data"
    else
        mkdir -p "${WORKDIR}/data"
    fi

    # The OpenSSL certificates should go here:
    echo "dummy certificate" > "${WORKDIR}/data/mender.cert"

    SDIMG=${WORKDIR}/${IMAGE_BASENAME}-${MACHINE}.sdimg

    ALIGNMENT_SECTORS=$(expr ${SDIMG_PARTITION_ALIGNMENT_MB} \* 2048)
    ALIGNMENT_BYTES=$(expr $ALIGNMENT_SECTORS \* 512)

    # Boot partition sectors (primary)
    PART1_START_SECTORS=$ALIGNMENT_SECTORS
    PART1_SIZE_BYTES_UNALIGNED=$(stat -L -c %s ${WORKDIR}/boot.vfat)
    PART1_SIZE_BYTES=$(expr \( $PART1_SIZE_BYTES_UNALIGNED + $ALIGNMENT_BYTES - 1 \) / $ALIGNMENT_BYTES \* $ALIGNMENT_BYTES)
    PART1_END_SECTORS=$(expr $PART1_START_SECTORS + $PART1_SIZE_BYTES / 512 - 1)

    # Active partition sectors (primary)
    PART2_START_SECTORS=$(expr $PART1_END_SECTORS + 1)
    PART2_SIZE_BYTES_UNALIGNED=$(stat -L -c %s ${WORKDIR}/active.ext3)
    PART2_SIZE_BYTES=$(expr \( $PART2_SIZE_BYTES_UNALIGNED + $ALIGNMENT_BYTES - 1 \) / $ALIGNMENT_BYTES \* $ALIGNMENT_BYTES)
    PART2_END_SECTORS=$(expr $PART2_START_SECTORS + $PART2_SIZE_BYTES / 512 - 1)

    # Inactive partition sectors (primary)
    PART3_START_SECTORS=$(expr $PART2_END_SECTORS + 1)
    PART3_SIZE_BYTES_UNALIGNED=$(stat -L -c %s ${WORKDIR}/inactive.ext3)
    PART3_SIZE_BYTES=$(expr \( $PART3_SIZE_BYTES_UNALIGNED + $ALIGNMENT_BYTES - 1 \) / $ALIGNMENT_BYTES \* $ALIGNMENT_BYTES)
    PART3_END_SECTORS=$(expr $PART3_START_SECTORS + $PART3_SIZE_BYTES / 512 - 1)

    dd if=/dev/zero of=${WORKDIR}/data.ext3 count=0 bs=1M seek=${SDIMG_DATA_PART_SIZE_MB}
    mkfs.ext3 -F ${WORKDIR}/data.ext3 -d ${WORKDIR}/data

    # Extended partition sectors
    PART4_START_SECTORS=$(expr $PART3_END_SECTORS + 1)
    # One extra alignment block for extended partition table.
    PART4_SIZE_BYTES_UNALIGNED=$(expr $(stat -L -c %s ${WORKDIR}/data.ext3) + $ALIGNMENT_BYTES)
    PART4_SIZE_BYTES=$(expr \( $PART4_SIZE_BYTES_UNALIGNED + $ALIGNMENT_BYTES - 1 \) / $ALIGNMENT_BYTES \* $ALIGNMENT_BYTES)
    PART4_END_SECTORS=$(expr $PART4_START_SECTORS + $PART4_SIZE_BYTES / 512 - 1)

    # Data partition sectors (extended)
    # Starts inside the extended partition, after one alignment block.
    PART5_START_SECTORS=$(expr $PART4_START_SECTORS + $ALIGNMENT_SECTORS)
    PART5_SIZE_BYTES_UNALIGNED=$(stat -L -c %s ${WORKDIR}/data.ext3)
    PART5_SIZE_BYTES=$(expr \( $PART5_SIZE_BYTES_UNALIGNED + $ALIGNMENT_BYTES - 1 \) / $ALIGNMENT_BYTES \* $ALIGNMENT_BYTES)
    PART5_END_SECTORS=$(expr $PART5_START_SECTORS + $PART5_SIZE_BYTES / 512 - 1)

    # Sanity check: These should be equal.
    test $PART4_END_SECTORS -eq $PART5_END_SECTORS

    dd if=/dev/zero of=$SDIMG count=0 seek=$(expr $PART5_END_SECTORS + 1)
    (
        # Create DOS partition table
        echo o
        # 1st partition (FAT32)
        echo n
        echo p
        echo 1
        echo $PART1_START_SECTORS
        echo $PART1_END_SECTORS
        # 2nd partition (1st rootfs)
        echo n
        echo p
        echo 2
        echo $PART2_START_SECTORS
        echo $PART2_END_SECTORS
        # 3rd partition (2nd root)
        echo n
        echo p
        echo 3
        echo $PART3_START_SECTORS
        echo $PART3_END_SECTORS
        # 4th partition (extended)
        echo n
        echo e
        echo $PART4_START_SECTORS
        echo $PART4_END_SECTORS
        # 5th partition (data partition)
        echo n
        echo $PART5_START_SECTORS
        echo $PART5_END_SECTORS
        # 1st partition: bootable
        echo a
        echo 1
        # 1st partition: type W95 FAT16 (LBA)
        echo t
        echo 1
        echo e
        # 2nd partition: type Linux
        echo t
        echo 2
        echo 83
        # 3rd partition: type Linux
        echo t
        echo 3
        echo 83
        # 5th partition: type Linux
        echo t
        echo 5
        echo 83
        # COMMIT changes to image file
        echo p
        echo w

    ) | fdisk -c=nondos -u=sectors $SDIMG

    dd if=${WORKDIR}/boot.vfat of=$SDIMG seek=$PART1_START_SECTORS conv=notrunc
    dd if=${WORKDIR}/active.ext3 of=$SDIMG seek=$PART2_START_SECTORS conv=notrunc
    dd if=${WORKDIR}/inactive.ext3 of=$SDIMG seek=$PART3_START_SECTORS conv=notrunc
    dd if=${WORKDIR}/data.ext3 of=$SDIMG seek=$PART5_START_SECTORS conv=notrunc

    # Embed boot loader in image, offset relative to boot sector.
    if [ -n "${IMAGE_BOOTLOADER_FILE}" ]; then
        if [ $(expr ${SDIMG_PARTITION_ALIGNMENT_MB} \* 1048576 - ${IMAGE_BOOTLOADER_BOOTSECTOR_OFFSET} \* 512) -lt $(stat -c %s ${IMAGE_BOOTLOADER_FILE}) ]; then
            bberror "Not enough space to embed boot loader in boot sector. Increase SDIMG_PARTITION_ALIGNMENT_MB."
            exit 1
        fi

        dd if="${DEPLOY_DIR_IMAGE}/${IMAGE_BOOTLOADER_FILE}" of="$SDIMG" bs=512 seek=${IMAGE_BOOTLOADER_BOOTSECTOR_OFFSET} conv=notrunc
    fi

    mv "$SDIMG" "${DEPLOY_DIR_IMAGE}/${IMAGE_NAME}.sdimg"
    ln -sfn "${IMAGE_NAME}.sdimg" "${DEPLOY_DIR_IMAGE}/${IMAGE_BASENAME}-${MACHINE}.sdimg"
}<|MERGE_RESOLUTION|>--- conflicted
+++ resolved
@@ -58,13 +58,6 @@
 inherit image
 inherit image_types
 
-<<<<<<< HEAD
-=======
-addtask do_rootfs_wicenv after do_image before do_image_sdimg
-
-WKS_FULL_PATH = "${WORKDIR}/mender-sdimg.wks"
-
->>>>>>> fd957cdc
 # We need to have the ext3 image generated already
 IMAGE_TYPEDEP_sdimg = "ext3"
 
