--- conflicted
+++ resolved
@@ -2,38 +2,10 @@
 
 set -x -e
 
-<<<<<<< HEAD
+. /env.txt
+
 # For SaaS platform.
 [ -x /saas/extensions.sh ] && /saas/extensions.sh
-
-MACHINE=${MACHINE:-"vexpress-qemu"}
-IMAGE=${IMAGE:-"core-image-full-cmdline"}
-
-case "$MACHINE" in
-    vexpress-qemu)
-        if [ -e /mnt/build/tmp/deploy/images/${MACHINE}/${IMAGE}-${MACHINE}.sdimg ]; then
-            cp /mnt/build/tmp/deploy/images/${MACHINE}/${IMAGE}-${MACHINE}.sdimg .
-        fi
-        VEXPRESS_IMG="${IMAGE}-${MACHINE}.sdimg"
-        ;;
-    vexpress-qemu-flash)
-        if [ -e /mnt/build/tmp/deploy/images/${MACHINE}/${IMAGE}-${MACHINE}.vexpress-nor ]; then
-            cp /mnt/build/tmp/deploy/images/${MACHINE}/${IMAGE}-${MACHINE}.vexpress-nor .
-        fi
-        VEXPRESS_IMG="${IMAGE}-${MACHINE}.vexpress-nor"
-        ;;
-    *)
-        echo "unsupported machine $MACHINE"
-        exit 1
-        ;;
-esac
-
-# NOTE: vexpress-qemu-flash has a differently configured u-boot
-if [ -e /mnt/build/tmp/deploy/images/${MACHINE}/u-boot.elf ]; then
-    cp /mnt/build/tmp/deploy/images/${MACHINE}/u-boot.elf .
-fi
-=======
-. /env.txt
 
 for file in "$BOOTLOADER" "$BOOTLOADER_DATA" "$DISK_IMG"; do
     file="$(basename "$file")"
@@ -41,7 +13,6 @@
         cp "/mnt/build/tmp/deploy/images/$MACHINE/$file" /
     fi
 done
->>>>>>> 1f6a9ee0
 
 CONFIG_ARGS=
 
