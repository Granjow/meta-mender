--- conflicted
+++ resolved
@@ -1,7 +1,7 @@
-From 72a1a7e9607683c2033417ebb22fcf2db85868da Mon Sep 17 00:00:00 2001
+From c0eb625c6cbe1537387fed7210c5c80ba7a1b189 Mon Sep 17 00:00:00 2001
 From: Kristian Amlie <kristian.amlie@northern.tech>
 Date: Tue, 20 Feb 2018 13:52:07 +0100
-Subject: [PATCH] vexpress-qemu specific fixes for Flash.
+Subject: [PATCH 1/1] vexpress-qemu specific fixes for Flash.
 
 These are only needed because vexpress-qemu is not originally a Flash
 based board.
@@ -14,20 +14,13 @@
  3 files changed, 13 insertions(+), 2 deletions(-)
 
 diff --git a/configs/vexpress_ca9x4_defconfig b/configs/vexpress_ca9x4_defconfig
-index 8234b5d1bb..058dfd05a0 100644
+index f10e73f86e..aba00879f3 100644
 --- a/configs/vexpress_ca9x4_defconfig
 +++ b/configs/vexpress_ca9x4_defconfig
-<<<<<<< HEAD
-@@ -35,3 +35,5 @@ CONFIG_SMC911X_32_BIT=y
- CONFIG_BAUDRATE=38400
- CONFIG_CONS_INDEX=0
- CONFIG_OF_LIBFDT=y
-=======
 @@ -35,3 +35,5 @@ CONFIG_BAUDRATE=38400
  CONFIG_CFI_FLASH=y
  CONFIG_DM_MTD=y
  CONFIG_CLK=y
->>>>>>> fbbe3e3b
 +CONFIG_RBTREE=y
 +CONFIG_LZO=y
 diff --git a/include/configs/vexpress_ca9x4.h b/include/configs/vexpress_ca9x4.h
@@ -50,10 +43,10 @@
 +
  #endif /* VEXPRESS_CA9X4_H */
 diff --git a/include/configs/vexpress_common.h b/include/configs/vexpress_common.h
-index d413eff714..0472edd45c 100644
+index b124f00c9d..f5c13accfe 100644
 --- a/include/configs/vexpress_common.h
 +++ b/include/configs/vexpress_common.h
-@@ -199,8 +199,7 @@
+@@ -202,8 +202,7 @@
  		"console=ttyAMA0,38400n8\0" \
  		"dram=1024M\0" \
  		"root=/dev/sda1 rw\0" \
@@ -64,4 +57,4 @@
  			"mem=${dram} mtdparts=${mtd} mmci.fmax=190000 " \
  			"devtmpfs.mount=0  vmalloc=256M\0" \
 -- 
-2.28.0
+2.17.1
