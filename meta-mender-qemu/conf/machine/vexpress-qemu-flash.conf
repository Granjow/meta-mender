#@TYPE: Machine
#@NAME: vexpress-qemu

#@DESCRIPTION: Machine configuration for QEMU running vexpress with system on MTD device

require conf/machine/include/qemu.inc
require conf/machine/include/vexpress.inc

# build only vexpress-nor (used for qemu and testing)
# mender-image-ubi will append ubimg to built FSTYPES
IMAGE_FSTYPES = "vexpress-nor"

MACHINE_ESSENTIAL_EXTRA_RDEPENDS = "kernel-image kernel-devicetree"
MACHINE_ESSENTIAL_EXTRA_RRECOMMENDS += "mtd-utils mtd-utils-ubifs mtd-utils-jffs2"

MENDER_STORAGE_PEB_SIZE = "262144"

# NOTE: normally we'd pick up overrides for vexpress-qemu, disable them for now
# to avoid incorrect u-boot patches being applied (on a side note, maybe rework
# u-boot patches to be applied for any machine?)

#MACHINEOVERRIDES =. "vexpress-qemu-flash:vexpress-qemu:"

# Needed to skip particular QA checks that don't apply to U-boot's binary.
INSANE_SKIP_u-boot += "ldflags textrel"

# combined NOR flash is 128MB
MENDER_STORAGE_TOTAL_SIZE_MB = "128"
# 16MB for data partition
MENDER_DATA_PART_SIZE_MB ?= "16"

<<<<<<< HEAD
# CONFIG_MTD_CONCAT is set in U-Boot, hence nor0 and nor1 will become a single
# device named nor2.
MENDER_MTDIDS ?= "nor2=40000000.flash"
=======
# since UBIFS employs compression, we override maximum rootfs size and put the
# upper limit at 80MB
IMAGE_ROOTFS_MAXSIZE ?= "81920"

# MTD partitioning has the following layout:
# 1m(u-boot)ro,
# 1m(u-boot-env)ro,
# -(ubi)
#
# NOTE: this affects only u-boot's autoconfigured headers, the same variable is
# also used for generating fw_env.config but because of assumptions made in
# meta-mender-core/recipes-bsp/u-boot/u-boot-fw-utils-mender.inc we need ship
# our own config instead.
MENDER_UBOOT_ENV_STORAGE_DEVICE_OFFSET = "0x100000"
>>>>>>> 2fe28a50

# add support for generating NOR Image files
IMAGE_CLASSES += "vexpress-nor_image"<|MERGE_RESOLUTION|>--- conflicted
+++ resolved
@@ -29,26 +29,9 @@
 # 16MB for data partition
 MENDER_DATA_PART_SIZE_MB ?= "16"
 
-<<<<<<< HEAD
 # CONFIG_MTD_CONCAT is set in U-Boot, hence nor0 and nor1 will become a single
 # device named nor2.
 MENDER_MTDIDS ?= "nor2=40000000.flash"
-=======
-# since UBIFS employs compression, we override maximum rootfs size and put the
-# upper limit at 80MB
-IMAGE_ROOTFS_MAXSIZE ?= "81920"
-
-# MTD partitioning has the following layout:
-# 1m(u-boot)ro,
-# 1m(u-boot-env)ro,
-# -(ubi)
-#
-# NOTE: this affects only u-boot's autoconfigured headers, the same variable is
-# also used for generating fw_env.config but because of assumptions made in
-# meta-mender-core/recipes-bsp/u-boot/u-boot-fw-utils-mender.inc we need ship
-# our own config instead.
-MENDER_UBOOT_ENV_STORAGE_DEVICE_OFFSET = "0x100000"
->>>>>>> 2fe28a50
 
 # add support for generating NOR Image files
 IMAGE_CLASSES += "vexpress-nor_image"