<<<<<<< HEAD
FROM alpine:3.4

# Install QEMU
RUN apk update && apk upgrade && \
    apk add qemu-system-arm bash && \
    rm -rf /var/cache/apk/*

# Use: --build-arg VEXPRESS_IMAGE=core-image-full-cmdline-vexpress-qemu.sdimg
# --build-arg UBOOT_ELF=u-boot.elf when building
# Or use "docker run -v $BUILDDIR:/mnt/build" to get build artifacts from local
# hard drive.
=======
# Usage of Docker image.
#
# While building:
# --build-arg VEXPRESS_IMAGE=<sdimg|vexpress-nor>
#       image to add to the Docker image
# --build-arg UBOOT_ELF=<u-boot.elf>
#       U-Boot ELF image to add to Docker image.
#
# While launching:
# -v $BUILDDIR:/mnt/build:ro
#       Use BUILDDIR from a poky build as image input.
# -v <config-dir>:/mnt/config:ro
#       Use server.crt and/or artifact-verify-key.pem from config-dir, if it exists.
# -e SERVER_URL=https://whatever.mender.io
#       Use SERVER_URL as server address for client.
# -e TENANT_TOKEN=<token>
#       Use token as tenant token for client.

FROM alpine:3.6

# Install packages
RUN apk update && apk upgrade && \
    apk add util-linux \
            bash e2fsprogs-extra python3 openssh-keygen && \
    rm -rf /var/cache/apk/*

# Install qemu from source
RUN apk update && apk add --virtual build-dependencies \
    alsa-lib-dev \
    bison \
    curl-dev \
    flex \
	  glib-dev \
	  glib-static \
	  gnutls-dev \
	  gtk+3.0-dev \
	  libaio-dev \
	  libcap-dev \
	  libcap-ng-dev \
	  libjpeg-turbo-dev \
	  libnfs-dev \
	  libpng-dev \
	  libssh2-dev \
	  libusb-dev \
	  linux-headers \
	  lzo-dev \
	  ncurses-dev \
	  paxmark \
	  snappy-dev \
	  spice-dev \
	  texinfo \
	  usbredir-dev \
	  util-linux-dev \
	  vde2-dev \
	  xfsprogs-dev \
	  zlib-dev \
    git \
    alpine-sdk \
    && \
    git clone --progress -b qemu-system-reset-race-fix git://github.com/mendersoftware/qemu.git && \
    cd qemu && \
    git submodule update --init dtc && \
    ./configure --target-list=arm-softmmu \
                --disable-werror \
                --prefix=/usr \
                --localstatedir=/var \
		            --sysconfdir=/etc \
		            --libexecdir=/usr/lib/qemu \
		            --disable-glusterfs \
		            --disable-debug-info \
		            --disable-bsd-user \
		            --disable-werror \
		            --disable-sdl \
		            --disable-xen \
                --disable-attr \
                --disable-gtk \
                && \
    make install -j4 V=1 && \
    cd .. && \
    rm -rf qemu && \
    apk del build-dependencies && \
    apk add so:libaio.so.1 \
            so:libasound.so.2 \
            so:libbz2.so.1 \
            so:libc.musl-x86_64.so.1 \
            so:libcurl.so.4 \
            so:libepoxy.so.0 \
            so:libgbm.so.1 \
            so:libgcc_s.so.1 \
            so:libglib-2.0.so.0 \
            so:libgnutls.so.30 \
            so:libjpeg.so.8 \
            so:liblzo2.so.2 \
            so:libncursesw.so.6 \
            so:libnettle.so.6 \
            so:libnfs.so.8 \
            so:libpixman-1.so.0 \
            so:libpng16.so.16 \
            so:libsnappy.so.1 \
            so:libspice-server.so.1 \
            so:libssh2.so.1 \
            so:libstdc++.so.6 \
            so:libusb-1.0.so.0 \
            so:libusbredirparser.so.1 \
            so:libvdeplug.so.3 \
            so:libz.so.1 \
    rm -rf /var/cache/apk/*

>>>>>>> ca299ac9
ARG VEXPRESS_IMAGE=scripts/docker/empty-file
ARG UBOOT_ELF=scripts/docker/empty-file

COPY $UBOOT_ELF ./u-boot.elf
COPY $VEXPRESS_IMAGE .

ADD scripts/mender-qemu ./
ADD scripts/docker/entrypoint.sh ./
ADD scripts/docker/setup-mender-configuration.py ./

# Delete images if they are empty. This is to save space if the artifacts are
# mounted on /mnt/build instead.
RUN if [ `stat -c %s core-image-full-cmdline-vexpress-qemu.sdimg` -eq 0 ]; then rm -f core-image-full-cmdline-vexpress-qemu.sdimg; fi
RUN if [ `stat -c %s core-image-full-cmdline-vexpress-qemu.vexpress-nor` -eq 0 ]; then rm -f core-image-full-cmdline-vexpress-qemu.vexpress-nor; fi
RUN if [ `stat -c %s u-boot.elf` -eq 0 ]; then rm -f u-boot.elf; fi

RUN chmod +x entrypoint.sh mender-qemu
EXPOSE 8822

ENTRYPOINT ["./entrypoint.sh"]<|MERGE_RESOLUTION|>--- conflicted
+++ resolved
@@ -1,16 +1,3 @@
-<<<<<<< HEAD
-FROM alpine:3.4
-
-# Install QEMU
-RUN apk update && apk upgrade && \
-    apk add qemu-system-arm bash && \
-    rm -rf /var/cache/apk/*
-
-# Use: --build-arg VEXPRESS_IMAGE=core-image-full-cmdline-vexpress-qemu.sdimg
-# --build-arg UBOOT_ELF=u-boot.elf when building
-# Or use "docker run -v $BUILDDIR:/mnt/build" to get build artifacts from local
-# hard drive.
-=======
 # Usage of Docker image.
 #
 # While building:
@@ -119,7 +106,6 @@
             so:libz.so.1 \
     rm -rf /var/cache/apk/*
 
->>>>>>> ca299ac9
 ARG VEXPRESS_IMAGE=scripts/docker/empty-file
 ARG UBOOT_ELF=scripts/docker/empty-file
 
