--- conflicted
+++ resolved
@@ -3,11 +3,6 @@
 This Yocto layers contains recipes which enables support of building Mender client for Raspberry Pi boards.
 
 **NOTE!**. To be able to support update of Linux kernel and DTB, Mender requires these to be installed in the `/boot` directory for each rootfs (normally /dev/mmcblk0p2 and /dev/mmcblk0p3). On the other hand, the Raspberry Pi boot firmware requires that the DTB file is in the same partition as the boot firmware (/dev/mmcbl0p1) and the config.txt file. For now Mender will not use the DTB that is delivered with new artifacts and will continue to boot with the original DTB that was populated using the SDIMG file.
-<<<<<<< HEAD
-
-Above should not pose any problems if you do not require any changes in `config.txt` and the default configuration certainly is enough to run Mender client.
-=======
->>>>>>> ca299ac9
 
 ## Dependencies
 
