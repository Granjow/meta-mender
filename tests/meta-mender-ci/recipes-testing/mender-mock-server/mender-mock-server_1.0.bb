SRC_URI = " \
    file://private.key \
    file://mender-mock-server.service \
    file://mender-mock-server.py \
"
LICENSE = "Apache-2.0"
LIC_FILES_CHKSUM = " \
    file://mender-mock-server.py;beginline=2;endline=14;md5=0022954814efed30323d08ab6de15a4e \
"
S = "${WORKDIR}"

<<<<<<< HEAD
RDEPENDS:${PN} = "python3-core python3-netserver"
=======
RDEPENDS_${PN} = "python3-core python3-netserver python3-json"
>>>>>>> 58a17e46

inherit systemd

SYSTEMD_SERVICE:${PN} = "mender-mock-server.service"

FILES:${PN} += "\
    ${prefix}/local/bin/mender-mock-server.py \
    /data/mender-mock-server.py \
    ${prefix}/local/bin/private.key \
    ${systemd_unitdir}/system/mender-mock-server.service \
"

do_install() {
    install -d ${D}${prefix}/local/bin
    install -m 644 ${WORKDIR}/mender-mock-server.py ${D}${prefix}/local/bin/mender-mock-server.py
    install -m 600 ${WORKDIR}/private.key ${D}${prefix}/local/bin/private.key

    install -d ${D}/${systemd_unitdir}/system
    install -m 644 ${WORKDIR}/mender-mock-server.service ${D}${systemd_unitdir}/system/mender-mock-server.service

    install -m 755 -d ${D}/data
    mv ${D}${prefix}/local/bin/mender-mock-server.py ${D}/data/mender-mock-server.py
    ln -s /data/mender-mock-server.py ${D}${prefix}/local/bin/mender-mock-server.py
}<|MERGE_RESOLUTION|>--- conflicted
+++ resolved
@@ -9,11 +9,7 @@
 "
 S = "${WORKDIR}"
 
-<<<<<<< HEAD
-RDEPENDS:${PN} = "python3-core python3-netserver"
-=======
-RDEPENDS_${PN} = "python3-core python3-netserver python3-json"
->>>>>>> 58a17e46
+RDEPENDS:${PN} = "python3-core python3-netserver python3-json"
 
 inherit systemd
 
