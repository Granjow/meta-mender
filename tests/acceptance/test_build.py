#!/usr/bin/python
# Copyright 2020 Northern.tech AS
#
#    Licensed under the Apache License, Version 2.0 (the "License");
#    you may not use this file except in compliance with the License.
#    You may obtain a copy of the License at
#
#        http://www.apache.org/licenses/LICENSE-2.0
#
#    Unless required by applicable law or agreed to in writing, software
#    distributed under the License is distributed on an "AS IS" BASIS,
#    WITHOUT WARRANTIES OR CONDITIONS OF ANY KIND, either express or implied.
#    See the License for the specific language governing permissions and
#    limitations under the License.

import os
import subprocess
import re
import json

import pytest

from common import (
    build_image,
    latest_build_artifact,
    get_bitbake_variables,
    run_verbose,
    signing_key,
    versions_of_recipe,
    get_local_conf_path,
    get_local_conf_orig_path,
    make_tempdir,
    version_is_minimum,
    reset_build_conf,
)


def extract_partition(img, number):
    output = subprocess.Popen(
        ["fdisk", "-l", "-o", "device,start,end", img], stdout=subprocess.PIPE
    )
    for line in output.stdout:
        if re.search("img%d" % number, line.decode()) is None:
            continue

        match = re.match(r"\s*\S+\s+(\S+)\s+(\S+)", line.decode())
        assert match is not None
        start = int(match.group(1))
        end = int(match.group(2)) + 1
    output.wait()

    subprocess.check_call(
        [
            "dd",
            "if=" + img,
            "of=img%d.fs" % number,
            "skip=%d" % start,
            "count=%d" % (end - start),
        ]
    )


class TestBuild:
    @pytest.mark.min_mender_version("1.0.0")
    def test_default_server_certificate(self):
        """Test that the md5sum we have on record matches the server certificate.
        This makes sure the warning about this certificate is correct."""

        output = subprocess.check_output(
            [
                "md5sum",
                "../../meta-mender-demo/recipes-mender/mender-client/files/server.crt",
            ]
        )

        # Crude check, just make sure it occurs in the build file.
        subprocess.check_call(
            "fgrep %s ../../meta-mender-core/recipes-mender/mender-client/mender-client.inc >/dev/null 2>&1"
            % output.decode().split()[0],
            shell=True,
        )

    @pytest.mark.only_with_image("sdimg")
    @pytest.mark.min_mender_version("1.0.0")
    def test_bootloader_embed(self, prepared_test_build, bitbake_image):
        """Test that MENDER_IMAGE_BOOTLOADER_FILE causes the bootloader to be embedded
        correctly in the resulting sdimg."""

        loader_file = "bootloader.bin"
        loader_offset = 4

        new_bb_vars = get_bitbake_variables(
            "core-image-minimal", prepared_test_build=prepared_test_build
        )

        loader_dir = new_bb_vars["DEPLOY_DIR_IMAGE"]
        loader_path = os.path.join(loader_dir, loader_file)

        run_verbose("mkdir -p %s" % os.path.dirname(loader_path))
        run_verbose("cp /etc/os-release %s" % loader_path)

        build_image(
            prepared_test_build["build_dir"],
            prepared_test_build["bitbake_corebase"],
            bitbake_image,
            [
                'MENDER_IMAGE_BOOTLOADER_FILE = "%s"' % loader_file,
                'MENDER_IMAGE_BOOTLOADER_BOOTSECTOR_OFFSET = "%d"' % loader_offset,
            ],
        )

        built_sdimg = latest_build_artifact(
            prepared_test_build["build_dir"], "core-image*.sdimg"
        )

        original = os.open(loader_path, os.O_RDONLY)
        embedded = os.open(built_sdimg, os.O_RDONLY)
        os.lseek(embedded, loader_offset * 512, 0)

        block_size = 4096
        while True:
            org_read = os.read(original, block_size)
            org_read_size = len(org_read)
            emb_read = os.read(embedded, org_read_size)

            assert (
                org_read == emb_read
            ), "Embedded bootloader is not identical to the file specified in MENDER_IMAGE_BOOTLOADER_FILE"

            if org_read_size < block_size:
                break

        os.close(original)
        os.close(embedded)

    @pytest.mark.only_with_image("ext4", "ext3", "ext2")
    @pytest.mark.min_mender_version("1.0.0")
    def test_image_rootfs_extra_space(
        self, prepared_test_build, bitbake_variables, bitbake_image
    ):
        """Test that setting IMAGE_ROOTFS_EXTRA_SPACE to arbitrary values does
        not break the build."""

        build_image(
            prepared_test_build["build_dir"],
            prepared_test_build["bitbake_corebase"],
            bitbake_image,
            ['IMAGE_ROOTFS_EXTRA_SPACE_append = " + 640 - 222 + 900"'],
        )

        built_rootfs = latest_build_artifact(
            prepared_test_build["build_dir"], "core-image*.ext4"
        )

        assert (
            os.stat(built_rootfs).st_size
            == int(bitbake_variables["MENDER_CALC_ROOTFS_SIZE"]) * 1024
        )

    @pytest.mark.only_with_image("ext4", "ext3", "ext2")
    @pytest.mark.min_mender_version("1.0.0")
    def test_tenant_token(self, prepared_test_build, bitbake_image):
        """Test setting a custom tenant-token"""

        build_image(
            prepared_test_build["build_dir"],
            prepared_test_build["bitbake_corebase"],
            bitbake_image,
            [
                'MENDER_TENANT_TOKEN = "%s"' % "authtentoken",
                'IMAGE_FSTYPES += "dataimg"',
            ],
        )

        built_rootfs = latest_build_artifact(
            prepared_test_build["build_dir"], "core-image*.dataimg"
        )

        subprocess.check_call(
            [
                "debugfs",
                "-R",
                "dump -p /etc/mender/mender.conf mender.conf",
                built_rootfs,
            ]
        )

        try:
            with open("mender.conf") as fd:
                data = json.load(fd)
            assert data["TenantToken"] == "authtentoken"

        finally:
            os.remove("mender.conf")

    @pytest.mark.only_with_image("ext4", "ext3", "ext2")
    @pytest.mark.min_mender_version("1.1.0")
    def test_artifact_signing_keys(
        self, prepared_test_build, bitbake_variables, bitbake_path, bitbake_image
    ):
        """Test that MENDER_ARTIFACT_SIGNING_KEY and MENDER_ARTIFACT_VERIFY_KEY
        works correctly."""

        build_image(
            prepared_test_build["build_dir"],
            prepared_test_build["bitbake_corebase"],
            bitbake_image,
            [
                'MENDER_ARTIFACT_SIGNING_KEY = "%s"'
                % os.path.join(os.getcwd(), signing_key("RSA").private),
                'MENDER_ARTIFACT_VERIFY_KEY = "%s"'
                % os.path.join(os.getcwd(), signing_key("RSA").public),
            ],
        )

        built_rootfs = latest_build_artifact(
            prepared_test_build["build_dir"], "core-image*.ext[234]"
        )
        # Copy out the key we just added from the image and use that to
        # verify instead of the original, just to be sure.
        subprocess.check_call(
            [
                "debugfs",
                "-R",
                "dump -p /etc/mender/artifact-verify-key.pem artifact-verify-key.pem",
                built_rootfs,
            ]
        )
        try:
            built_artifact = latest_build_artifact(
                prepared_test_build["build_dir"], "core-image*.mender"
            )
            output = subprocess.check_output(
                [
                    "mender-artifact",
                    "read",
                    "-k",
                    os.path.join(os.getcwd(), "artifact-verify-key.pem"),
                    built_artifact,
                ]
            ).decode()
            assert output.find("Signature: signed and verified correctly") >= 0

        finally:
            os.remove("artifact-verify-key.pem")

    @pytest.mark.only_with_image("ext4", "ext3", "ext2")
    @pytest.mark.min_mender_version("1.2.0")
    def test_state_scripts(
        self,
        prepared_test_build,
        bitbake_variables,
        bitbake_path,
        latest_rootfs,
        latest_mender_image,
        bitbake_image,
    ):
        """Test that state scripts that are specified in the build are included
        correctly."""

        # First verify that the base build does *not* contain any state scripts.
        # Check rootfs.
        output = subprocess.check_output(
            ["debugfs", "-R", "ls -p /etc/mender", latest_rootfs]
        ).decode()
        for line in output.split("\n"):
            if len(line) == 0:
                continue

            entry = line.split("/")
            if entry[5] == "scripts":
                # The scripts directory exists. That is fine in itself, but it
                # should not contain any script files ("version" is allowed).
                output = subprocess.check_output(
                    ["debugfs", "-R", "ls -p /etc/mender/scripts", latest_rootfs]
                ).decode()
                for line in output.split("\n"):
                    if len(line) == 0:
                        continue

                    entry = line.split("/")
                    assert (
                        entry[5] == "." or entry[5] == ".." or entry[5] == "version"
                    ), "There should be no script file in /etc/mender/scripts"
                break

        # Check artifact.
        output = subprocess.check_output(
            "tar xOf %s header.tar.gz| tar tz" % latest_mender_image, shell=True
        ).decode()
        for line in output.strip().split("\n"):
            if line == "scripts":
                output = subprocess.check_output(
                    "tar xOf %s header.tar.gz| tar tz scripts" % latest_mender_image,
                    shell=True,
                ).decode()
                assert len(output.strip()) == 0, (
                    "Unexpected scripts in base image: %s" % output
                )

        try:
            # Alright, now build a new image containing scripts.
            build_image(
                prepared_test_build["build_dir"],
                prepared_test_build["bitbake_corebase"],
                bitbake_image,
                ['IMAGE_INSTALL_append = " example-state-scripts"'],
            )

            found_rootfs_scripts = {
                "version": False,
                "Idle_Enter_00": False,
                "Sync_Enter_10": False,
                "Sync_Leave_90": False,
            }
            found_artifact_scripts = {
                "ArtifactInstall_Enter_00": False,
                "ArtifactInstall_Leave_99": False,
                "ArtifactReboot_Leave_50": False,
                "ArtifactCommit_Enter_50": False,
                "ArtifactCommit_Leave_50": False,
            }

            # Check new rootfs.
            built_rootfs = latest_build_artifact(
                prepared_test_build["build_dir"], "core-image*.ext[234]"
            )
            output = subprocess.check_output(
                ["debugfs", "-R", "ls -p /etc/mender/scripts", built_rootfs]
            ).decode()
            for line in output.split("\n"):
                if len(line) == 0:
                    continue

                entry = line.split("/")

                if entry[5] == "." or entry[5] == "..":
                    continue

                assert found_rootfs_scripts.get(entry[5]) is not None, (
                    "Unexpected script in rootfs %s" % entry[5]
                )
                found_rootfs_scripts[entry[5]] = True

            for script in found_rootfs_scripts:
                assert found_rootfs_scripts[script], (
                    "%s not found in rootfs script list" % script
                )

            # Check new artifact.
            built_mender_image = latest_build_artifact(
                prepared_test_build["build_dir"], "core-image*.mender"
            )
            output = subprocess.check_output(
                "tar xOf %s header.tar.gz| tar tz scripts" % built_mender_image,
                shell=True,
            ).decode()
            for line in output.strip().split("\n"):
                script = os.path.basename(line)
                assert found_artifact_scripts.get(script) is not None, (
                    "Unexpected script in image: %s" % script
                )
                found_artifact_scripts[script] = True

            for script in found_artifact_scripts:
                assert found_artifact_scripts[script], (
                    "%s not found in artifact script list" % script
                )

        finally:
            # Clean up the state scripts directory. Ideally this wouldn't be
            # necessary, but unfortunately bitbake does not clean up deployment
            # files from recipes that are not included in the current build, so
            # we have to do it manually.
            build_image(
                prepared_test_build["build_dir"],
                prepared_test_build["bitbake_corebase"],
                bitbake_image,
                target="-c clean example-state-scripts",
            )

    @pytest.mark.min_mender_version("1.0.0")
    # The extra None elements are to check for no preferred version,
    # e.g. latest.
    @pytest.mark.parametrize(
        "recipe,version",
        [("mender-client", version) for version in versions_of_recipe("mender-client")]
        + [("mender-client", None)]
        + [
            ("mender-artifact-native", version)
            for version in versions_of_recipe("mender-artifact")
        ]
        + [("mender-artifact-native", None)],
    )
    def test_preferred_versions(self, prepared_test_build, recipe, version):
        """Most Jenkins builds build with PREFERRED_VERSION set, because we want to
        build from a specific SHA. This test tests that we can change that or
        turn it off and the build still works."""

        old_file = get_local_conf_orig_path(prepared_test_build["build_dir"])
        new_file = get_local_conf_path(prepared_test_build["build_dir"])

        if recipe.endswith("-native"):
            base_recipe = recipe[: -len("-native")]
        else:
            base_recipe = recipe

        for pn_style in ["", "pn-"]:
            with open(old_file) as old_fd, open(new_file, "w") as new_fd:
                for line in old_fd.readlines():
                    if (
                        re.match("^EXTERNALSRC_pn-%s(-native)? *=" % base_recipe, line)
                        is not None
                    ):
                        continue
                    elif (
                        re.match(
                            "^PREFERRED_VERSION_(pn-)?%s(-native)? *=" % base_recipe,
                            line,
                        )
                        is not None
                    ):
                        continue
                    else:
                        new_fd.write(line)
                if version is not None:
                    new_fd.write(
                        'PREFERRED_VERSION_%s%s = "%s"\n'
                        % (pn_style, base_recipe, version)
                    )
                    new_fd.write(
                        'PREFERRED_VERSION_%s%s-native = "%s"\n'
                        % (pn_style, base_recipe, version)
                    )

            init_env_cmd = "cd %s && . oe-init-build-env %s" % (
                prepared_test_build["bitbake_corebase"],
                prepared_test_build["build_dir"],
            )
            run_verbose("%s && bitbake %s" % (init_env_cmd, recipe))

    @pytest.mark.min_mender_version("1.1.0")
    def test_multiple_device_types_compatible(
        self, prepared_test_build, bitbake_path, bitbake_variables, bitbake_image
    ):
        """Tests that we can include multiple device_types in the artifact."""

        build_image(
            prepared_test_build["build_dir"],
            prepared_test_build["bitbake_corebase"],
            bitbake_image,
            ['MENDER_DEVICE_TYPES_COMPATIBLE = "machine1 machine2"'],
        )

        image = latest_build_artifact(
            prepared_test_build["build_dir"], "core-image*.mender"
        )

        output = run_verbose("mender-artifact read %s" % image, capture=True)
        assert b"Compatible devices: '[machine1 machine2]'" in output

        output = subprocess.check_output(
            "tar xOf %s header.tar.gz | tar xOz header-info" % image, shell=True
        ).decode()
        data = json.loads(output)
        if version_is_minimum(bitbake_variables, "mender-artifact", "3.0.0"):
            assert data["artifact_depends"]["device_type"] == ["machine1", "machine2"]
        else:
            assert data["device_types_compatible"] == ["machine1", "machine2"]

    @pytest.mark.only_for_machine("vexpress-qemu-flash")
    @pytest.mark.min_mender_version("1.3.0")
    @pytest.mark.parametrize(
        "test_case_name,test_case",
        [
            (
                "Default",
                {
                    "vars": [],
                    "success": True,
                    "expected": {
                        "MENDER_MTDIDS": "nor2=40000000.flash",
                        "MENDER_IS_ON_MTDID": "40000000.flash",
                        "MENDER_MTDPARTS": "40000000.flash:1m(u-boot)ro,-(ubi)",
                    },
                },
            ),
            (
                "custom_mtdids",
                {
                    "vars": ['MENDER_MTDIDS = "nor3=40000001.flash"'],
                    "success": True,
                    "expected": {
                        "MENDER_MTDIDS": "nor3=40000001.flash",
                        "MENDER_IS_ON_MTDID": "40000001.flash",
                        "MENDER_MTDPARTS": "40000001.flash:1m(u-boot)ro,-(ubi)",
                    },
                },
            ),
            (
                "multiple_mtdids_no_selected_one",
                {
                    "vars": [
                        'MENDER_MTDIDS = "nor2=40000000.flash,nor3=50000000.flash"'
                    ],
                    "success": False,
                    "expected": {
                        "MENDER_MTDIDS": "nor2=40000000.flash,nor3=50000000.flash"
                    },
                },
            ),
            (
                "multiple_mtdids_and_selected_one",
                {
                    "vars": [
                        'MENDER_MTDIDS = "nor2=40000001.flash,nor3=50000000.flash"',
                        'MENDER_IS_ON_MTDID = "40000001.flash"',
                    ],
                    "success": False,
                    "expected": {
                        "MENDER_MTDIDS": "nor2=40000001.flash,nor3=50000000.flash",
                        "MENDER_IS_ON_MTDID": "40000001.flash",
                    },
                },
            ),
            (
                "multiple_mtdparts",
                {
                    "vars": [
                        'MENDER_MTDIDS = "nor2=40000000.flash,nor3=50000000.flash"',
                        'MENDER_IS_ON_MTDID = "40000000.flash"',
                        'MENDER_MTDPARTS = "50000000.flash:1m(whatever);40000000.flash:2m(u-boot)ro,3m(u-boot-env),-(ubi)"',
                    ],
                    "success": True,
                    "expected": {
                        "MENDER_MTDIDS": "nor2=40000000.flash,nor3=50000000.flash",
                        "MENDER_IS_ON_MTDID": "40000000.flash",
                        "MENDER_MTDPARTS": "50000000.flash:1m(whatever);40000000.flash:2m(u-boot)ro,3m(u-boot-env),-(ubi)",
                    },
                },
            ),
        ],
    )
    def test_various_mtd_combinations(
        self, test_case_name, test_case, prepared_test_build, bitbake_image
    ):
        """Tests that we can build with various combinations of MTD variables,
        and that they receive the correct values."""

        try:
            build_image(
                prepared_test_build["build_dir"],
                prepared_test_build["bitbake_corebase"],
                bitbake_image,
                ["\n".join(test_case["vars"])],
            )
            assert test_case["success"], "Build succeeded, but should fail"
        except subprocess.CalledProcessError:
            assert not test_case["success"], "Build failed"

        variables = get_bitbake_variables(
            bitbake_image, prepared_test_build=prepared_test_build
        )

        for key in test_case["expected"]:
            assert test_case["expected"][key] == variables[key]

    @pytest.mark.only_with_image("sdimg", "uefiimg")
    @pytest.mark.min_mender_version("1.0.0")
    def test_boot_partition_population(
        self, prepared_test_build, bitbake_path, bitbake_image
    ):
        # Notice in particular a mix of tabs, newlines and spaces. All there to
        # check that whitespace it treated correctly.

        build_image(
            prepared_test_build["build_dir"],
            prepared_test_build["bitbake_corebase"],
            bitbake_image,
            [
                """
IMAGE_INSTALL_append = " test-boot-files"

IMAGE_BOOT_FILES_append = " deployed-test1 deployed-test-dir2/deployed-test2 \
    deployed-test3;renamed-deployed-test3 \
 deployed-test-dir4/deployed-test4;renamed-deployed-test4	deployed-test5;renamed-deployed-test-dir5/renamed-deployed-test5 \
deployed-test-dir6/deployed-test6;renamed-deployed-test-dir6/renamed-deployed-test6 \
deployed-test-dir7/* \
deployed-test-dir8/*;./ \
deployed-test-dir9/*;renamed-deployed-test-dir9/ \
"
"""
            ],
        )

        image = latest_build_artifact(
            prepared_test_build["build_dir"], "core-image*.*img"
        )
        extract_partition(image, 1)
        try:
            listing = (
                run_verbose("mdir -i img1.fs -b -/", capture=True).decode().split()
            )
            expected = [
                "::/deployed-test1",
                "::/deployed-test2",
                "::/renamed-deployed-test3",
                "::/renamed-deployed-test4",
                "::/renamed-deployed-test-dir5/renamed-deployed-test5",
                "::/renamed-deployed-test-dir6/renamed-deployed-test6",
                "::/deployed-test7",
                "::/deployed-test8",
                "::/renamed-deployed-test-dir9/deployed-test9",
            ]
            assert all([item in listing for item in expected])

            # Conflicting file with the same content should pass.
            build_image(
                prepared_test_build["build_dir"],
                prepared_test_build["bitbake_corebase"],
                bitbake_image,
                ['IMAGE_BOOT_FILES_append = " conflict-test1"'],
            )

            # Conflicting file with different content should fail.
            try:
                build_image(
                    prepared_test_build["build_dir"],
                    prepared_test_build["bitbake_corebase"],
                    bitbake_image,
                    ['IMAGE_BOOT_FILES_append = " conflict-test2"'],
                )
                pytest.fail(
                    "Bitbake succeeded, but should have failed with a file conflict"
                )
            except subprocess.CalledProcessError:
                pass
        finally:
            os.remove("img1.fs")

    @pytest.mark.only_with_image("sdimg", "uefiimg")
    @pytest.mark.min_mender_version("2.0.0")
    def test_module_install(
        self, prepared_test_build, bitbake_path, latest_rootfs, bitbake_image
    ):
        mender_vars = get_bitbake_variables("mender-client")
        if "modules" in mender_vars["PACKAGECONFIG"].split():
            originally_on = True
        else:
            originally_on = False

        output = subprocess.check_output(
            ["debugfs", "-R", "ls -p /usr/share/mender", latest_rootfs]
        ).decode()
        entries = [
            elem.split("/")[5] for elem in output.split("\n") if elem.startswith("/")
        ]

        if originally_on:
            assert "modules" in entries
            build_image(
                prepared_test_build["build_dir"],
                prepared_test_build["bitbake_corebase"],
                bitbake_image,
                ['PACKAGECONFIG_remove = "modules"'],
            )
        else:
            assert "modules" not in entries
            build_image(
                prepared_test_build["build_dir"],
                prepared_test_build["bitbake_corebase"],
                bitbake_image,
                ['PACKAGECONFIG_append = " modules"'],
            )

        new_rootfs = latest_build_artifact(
            prepared_test_build["build_dir"], "core-image*.ext4"
        )

        output = subprocess.check_output(
            ["debugfs", "-R", "ls -p /usr/share/mender", new_rootfs]
        ).decode()
        entries = [
            elem.split("/")[5] for elem in output.split("\n") if elem.startswith("/")
        ]

        if originally_on:
            assert "modules" not in entries
        else:
            assert "modules" in entries

    @pytest.mark.only_with_image("sdimg", "uefiimg", "gptimg", "biosimg")
    @pytest.mark.min_mender_version("1.0.0")
    def test_correct_partition_types(self, latest_part_image):
        """Test that all the partitions in the image have the correct type."""

        sdimg = latest_part_image.endswith(".sdimg")
        uefiimg = latest_part_image.endswith(".uefiimg")
        gptimg = latest_part_image.endswith(".gptimg")
        biosimg = latest_part_image.endswith(".biosimg")

        if sdimg or biosimg:
            # MBR partition table.

            # Example MBR table:
            #
            # Device       Boot  Start     End Sectors  Size Id Type
            # image.sdimg1 *     16384   49151   32768   16M  c W95 FAT
            # image.sdimg2       49152  507903  458752  224M 83 Linux
            # image.sdimg3      507904  966655  458752  224M 83 Linux
            # image.sdimg4      966656 1228799  262144  128M 83 Linux

            output = subprocess.check_output(
                ["fdisk", "-l", latest_part_image]
            ).decode()
            lines = output.split("\n")

            # Find the line which starts with "Device".
            table_start = 0
            for line in lines:
                if line.startswith("Device "):
                    break
                table_start += 1
            else:
                assert False, 'No "Device" found in:\n%s' % output
            table_start += 1

            # Let's get rid of the annoying Boot marker which messes up split().
            lines[table_start] = lines[table_start].replace("*", " ")

            expected = [("1", "c"), ("2", "83"), ("3", "83"), ("4", "83")]

            actual = [
                (line.split()[0][-1:], line.split()[5])
                for line in lines[table_start:]
                if line != ""
            ]

            assert expected == actual, "Did not expect table:\n%s" % output

        elif uefiimg or gptimg:
            # GPT partition table.

            # Example GPT table.
            #
            # Number  Start (sector)    End (sector)  Size       Code  Name
            #    1           16384           49151   16.0 MiB    EF00  boot
            #    2           49152          507903   224.0 MiB   8300  primary
            #    3          507904          966655   224.0 MiB   8300  primary
            #    4          966656         1228799   128.0 MiB   8300  primary

            output = subprocess.check_output(
                ["sgdisk", "-p", latest_part_image]
            ).decode()
            lines = output.split("\n")

            # Find the line which starts with "Number".
            table_start = 0
            for line in lines:
                if line.startswith("Number "):
                    break
                table_start += 1
            else:
                assert False, 'No "Number" found in:\n%s' % output
            table_start += 1

            if uefiimg:
                expected = [("1", "EF00"), ("2", "8300"), ("3", "8300"), ("4", "8300")]
            else:
                expected = [("1", "0700"), ("2", "8300"), ("3", "8300"), ("4", "8300")]

            actual = [
                (line.split()[0], line.split()[5])
                for line in lines[table_start:]
                if line != ""
            ]

            assert expected == actual, "Did not expect table:\n%s" % output

        else:
            assert False, "Should not get here!"

    class BuildDependsProvides(object):
        """
        BuildDependsProvides is a utility class for handling the depends and
        provides parameters of a Mender Artifact build
        """

        def __init__(
            self,
            name_depends=[],
            depends={},
            provides={},
            depends_groups=[],
            provides_group="",
        ):
            self.name_depends = name_depends
            self.provides = provides
            self.provides_group = provides_group
            self.depends = depends
            self.depends_groups = depends_groups

        def _flatten_dict(self, d):
            l = ""
            for pair in d.items():
                l += ":".join(pair)
                l += " "
            return l

        def __str__(self):
            s = ""
            if self.name_depends:
                s += 'MENDER_ARTIFACT_NAME_DEPENDS = "{}"\n'.format(
                    " ".join(self.name_depends)
                )

            if self.provides:
                l = self._flatten_dict(self.provides)
                s += 'MENDER_ARTIFACT_PROVIDES = "{}"\n'.format(l)

            if self.provides_group:
                s += 'MENDER_ARTIFACT_PROVIDES_GROUP = "{}"\n'.format(
                    self.provides_group
                )

            if self.depends:
                l = self._flatten_dict(self.depends)
                s += 'MENDER_ARTIFACT_DEPENDS = "{}"\n'.format(l)

            if self.depends_groups:
                s += 'MENDER_ARTIFACT_DEPENDS_GROUPS = "{}"\n'.format(
                    " ".join(self.depends_groups)
                )

            return s

        @staticmethod
        def parse(output):
            """
            Parses the output from Mender Artifact read
            into a BuildDependsProvides instance
            """
            d = TestBuild.BuildDependsProvides()
            lines = output.split("\n")
            for i in range(len(lines)):
                line = lines[i]

                if "Provides group:" in line:
                    s = line[line.index(":") + 1 :].strip()
                    if s is not "":
                        d.provides_group = s

                if "Depends on one of artifact" in line:
                    if "[]" not in line:
                        dps = line[line.index("[") + 1 : line.index("]")].split()
                        dps = [word.replace(",", "") for word in dps]
                        if dps:
                            d.name_depends = dps

                if "Depends on one of group(s)" in line:
                    if "[]" not in line:
                        depends_groups = line[
                            line.index("[") + 1 : line.index("]")
                        ].split()
                        depends_groups = [
                            word.replace(",", "") for word in depends_groups
                        ]
                        if depends_groups:
                            d.depends_groups = depends_groups

                # Precede with two spaces to avoid matching "Clears Provides:".
                if "  Provides:" in line:
                    k = i + 1
                    tmp = {}
                    # Parse all provides on the following lines
                    while True:
                        if "Depends:" in lines[k]:
                            break
                        l = [s.strip() for s in lines[k].split(": ")]
                        assert len(l) == 2, "Line should only contain a key value pair"
                        key, val = l[0], l[1]
                        tmp[key] = val
                        k += 1
                    d.provides = tmp

                if "Depends:" in line:
                    k = i + 1
                    tmp = {}
                    # Parse all depends on the following lines
                    while True:
                        if "Metadata:" in lines[k] or "Clears Provides:" in lines[k]:
                            break
                        l = [s.strip() for s in lines[k].split(": ")]
                        assert len(l) == 2, "Line should only contain a key value pair"
                        key, val = l[0], l[1]
                        tmp[key] = val
                        k += 1
                    d.depends = tmp

            return d

    test_cases = [
        BuildDependsProvides(name_depends=["dependsname1"]),
        BuildDependsProvides(
            name_depends=["dependsname1"],
            provides={"artifactprovidesname": "artifactprovidesvalue"},
        ),
        BuildDependsProvides(
            name_depends=["dependsname1"],
            provides={"artifactprovidesname": "artifactprovidesvalue"},
            provides_group="providesgroupname",
        ),
        BuildDependsProvides(
            name_depends=["dependsname1"],
            provides={"artifactprovidesname": "artifactprovidesvalue"},
            provides_group="providesgroupname",
            depends={"dependskey1": "dependsval1", "dependskey2": "dependsval2"},
        ),
        BuildDependsProvides(
            name_depends=["dependsname0", "dependsname2"],
            provides={"artifactprovidesname": "artifactprovidesvalue"},
            provides_group="providesgroupname",
            depends={"dependskey1": "dependsval1", "dependskey2": "dependsval2"},
            depends_groups=["depenceygroup1", "depenceygroup2"],
        ),
    ]

    @pytest.mark.min_mender_version("2.3.0")
    @pytest.mark.parametrize("dependsprovides", test_cases)
    def test_build_artifact_depends_and_provides(
        self, prepared_test_build, bitbake_image, bitbake_path, dependsprovides
    ):
        """Test whether a build with enabled Artifact Provides and Depends does
        indeed add the parameters to the built Artifact"""

        build_image(
            prepared_test_build["build_dir"],
            prepared_test_build["bitbake_corebase"],
            bitbake_image,
            [param for param in str(dependsprovides).splitlines()],
        )

        image = latest_build_artifact(
            prepared_test_build["build_dir"], "core-image*.mender"
        )

        output = run_verbose("mender-artifact read %s" % image, capture=True).decode()
        other = TestBuild.BuildDependsProvides.parse(output)

        # MEN-2956: Mender-Artifact now writes rootfs-image-checksum by default.
        # MEN-3482: The new key for the rootfs image checksum is rootfs-image.checksum
        assert (
            "rootfs-image.checksum" in other.provides
            or "rootfs_image_checksum" in other.provides
        ), "Empty rootfs_image_checksum in the built rootfs-image artifact, this should be added by default by `mender-artifact write rootfs-image`"
        # Then remove it, not to mess up the expected test output
        if "rootfs-image.checksum" in other.provides.keys():
            del other.provides["rootfs-image.checksum"]
        if "rootfs_image_checksum" in other.provides.keys():
            del other.provides["rootfs_image_checksum"]

        # MEN-3076: Mender-Artifacts writes software version by default
        # older versions did not, thus we remove the key before asserting the content
        if "rootfs-image.version" in other.provides.keys():
            del other.provides["rootfs-image.version"]

        assert dependsprovides.__dict__ == other.__dict__

    @pytest.mark.only_with_image("sdimg", "uefiimg", "gptimg", "biosimg")
    @pytest.mark.min_mender_version("1.0.0")
    def test_extra_parts(self, latest_part_image, prepared_test_build, bitbake_image):
        sdimg = latest_part_image.endswith(".sdimg")
        uefiimg = latest_part_image.endswith(".uefiimg")
        gptimg = latest_part_image.endswith(".gptimg")
        biosimg = latest_part_image.endswith(".biosimg")

        with make_tempdir() as tmpdir1, make_tempdir() as tmpdir2, make_tempdir() as tmpdir3, make_tempdir() as tmpdir4:
            with open(os.path.join(tmpdir1, "tmpfile1"), "w") as fd:
                fd.write("Test content1\n")
            with open(os.path.join(tmpdir2, "tmpfile2"), "w") as fd:
                fd.write("Test content2\n")
            with open(os.path.join(tmpdir3, "tmpfile3"), "w") as fd:
                fd.write("Test content3\n")
            with open(os.path.join(tmpdir4, "tmpfile4"), "w") as fd:
                fd.write("Test content4\n")

            build_image(
                prepared_test_build["build_dir"],
                prepared_test_build["bitbake_corebase"],
                bitbake_image,
                [
                    'MENDER_EXTRA_PARTS = "test1 test2 test3 test4"',
                    'MENDER_EXTRA_PARTS[test1] = "--fixed-size 100M --label=test1 --fstype=ext4 --source rootfs --rootfs-dir %s"'
                    % tmpdir1,
                    'MENDER_EXTRA_PARTS[test2] = "--fixed-size 50M --fstype=ext4 --source rootfs --rootfs-dir %s --label=test2"'
                    % tmpdir2,
                    'MENDER_EXTRA_PARTS[test3] = "--fixed-size 50M --fstype=ext4 --source rootfs --rootfs-dir %s --label=test3"'
                    % tmpdir3,
                    'MENDER_EXTRA_PARTS[test4] = "--fixed-size 50M --fstype=ext4 --source rootfs --rootfs-dir %s --label=test4"'
                    % tmpdir4,
                    'MENDER_EXTRA_PARTS_FSTAB[test1] = "auto nouser"',
                    'MENDER_EXTRA_PARTS_FSTAB[test2] = "ext4 default,ro"',
                    'MENDER_EXTRA_PARTS_FSTAB[test3] = "ext4 default,ro 1"',
                    'MENDER_EXTRA_PARTS_FSTAB[test4] = "ext4 default,ro 1 0"',
                ],
            )

        image = latest_build_artifact(prepared_test_build["build_dir"], "*img")

        # Take extended partition into account for MBR partition tables.
        if uefiimg or gptimg:
            # Example
            # 1           16384           49151   16.0 MiB    0700  Microsoft basic data
            # 2           49152          507903   224.0 MiB   8300  Linux filesystem
            # 3          507904          966655   224.0 MiB   8300  Linux filesystem
            # 4          983040         1245183   128.0 MiB   8300  Linux filesystem
            # 5         1261568         1466367   100.0 MiB   8300  Linux filesystem
            # 6         1474560         1679359   100.0 MiB   8300  Linux filesystem
            output = subprocess.check_output(["sgdisk", "-p", image]).decode()
            test1_re = r"^\s*5\s+([0-9]+)\s+([0-9]+)\s+100.0\s+MiB\s+8300\s+"
            test2_re = r"^\s*6\s+([0-9]+)\s+([0-9]+)\s+50.0\s+MiB\s+8300\s+"
            test3_re = r"^\s*7\s+([0-9]+)\s+([0-9]+)\s+50.0\s+MiB\s+8300\s+"
            test4_re = r"^\s*8\s+([0-9]+)\s+([0-9]+)\s+50.0\s+MiB\s+8300\s+"
            extra_start = 5
        else:
            # Example:
            # ...sdimg1 *      16384   49151   32768   16M  c W95 FAT32 (LBA)
            # ...sdimg2        49152  507903  458752  224M 83 Linux
            # ...sdimg3       507904  966655  458752  224M 83 Linux
            # ...sdimg4       983039 1576959  593921  290M  f W95 Ext'd (LBA)
            # ...sdimg5       983040 1245183  262144  128M 83 Linux
            # ...sdimg6      1261568 1466367  204800  100M 83 Linux
            # ...sdimg7      1474560 1576959  102400   50M 83 Linux
            output = subprocess.check_output(["fdisk", "-l", image]).decode()
            test1_re = r"img6(?:\s|\*)+([0-9]+)\s+([0-9]+)\s+[0-9]+\s+100M\s+83\s+"
            test2_re = r"img7(?:\s|\*)+([0-9]+)\s+([0-9]+)\s+[0-9]+\s+50M\s+83\s+"
            test3_re = r"img8(?:\s|\*)+([0-9]+)\s+([0-9]+)\s+[0-9]+\s+50M\s+83\s+"
            test4_re = r"img9(?:\s|\*)+([0-9]+)\s+([0-9]+)\s+[0-9]+\s+50M\s+83\s+"
            extra_start = 6

        match1 = re.search(test1_re, output, flags=re.MULTILINE)
        match2 = re.search(test2_re, output, flags=re.MULTILINE)
        match3 = re.search(test3_re, output, flags=re.MULTILINE)
        match4 = re.search(test4_re, output, flags=re.MULTILINE)
        assert match1 is not None
        assert match2 is not None
        assert match3 is not None
        assert match4 is not None

        ext4 = latest_build_artifact(prepared_test_build["build_dir"], "*.ext4")
        fstab = subprocess.check_output(
            ["debugfs", "-R", "cat /etc/fstab", ext4]
        ).decode()

        # Example:
        # /dev/mmcblk0p5       /mnt/test1           auto       nouser                0  2
        # /dev/mmcblk0p6       /mnt/test2           auto       default,ro            0  2
        # /dev/mmcblk0p7       /mnt/test3           auto       default,ro            1  2
        # /dev/mmcblk0p8       /mnt/test4           auto       default,ro            1  0

        test1_re = (
            r"^/dev/[a-z0-9]+%d\s+/mnt/test1\s+auto\s+nouser\s+0\s+2\s*$" % extra_start
        )
        test2_re = r"^/dev/[a-z0-9]+%d\s+/mnt/test2\s+ext4\s+default,ro\s+0\s+2\s*$" % (
            extra_start + 1
        )
        test3_re = r"^/dev/[a-z0-9]+%d\s+/mnt/test3\s+ext4\s+default,ro\s+1\s+2\s*$" % (
            extra_start + 2
        )
        test4_re = r"^/dev/[a-z0-9]+%d\s+/mnt/test4\s+ext4\s+default,ro\s+1\s+0\s*$" % (
            extra_start + 3
        )
        assert re.search(test1_re, fstab, flags=re.MULTILINE) is not None
        assert re.search(test2_re, fstab, flags=re.MULTILINE) is not None
        assert re.search(test3_re, fstab, flags=re.MULTILINE) is not None
        assert re.search(test4_re, fstab, flags=re.MULTILINE) is not None

<<<<<<< HEAD
    @pytest.mark.min_mender_version("1.0.0")
    def test_build_nodbus(self, prepared_test_build, bitbake_path):
        """Test that we can remove dbus from PACKAGECONFIG, and that this causes the
        library dependency to be gone. The opposite is not tested, since we
        assume failure to link to the library will be caught in other tests that
        test DBus functionality."""

        build_image(
            prepared_test_build["build_dir"],
            prepared_test_build["bitbake_corebase"],
            "mender-client",
            ['PACKAGECONFIG_remove = "dbus"'],
        )

        env = get_bitbake_variables(
            "mender-client", prepared_test_build=prepared_test_build
        )

        # Get dynamic section info from binary.
        output = subprocess.check_output(
            [env["READELF"], "-d", os.path.join(env["D"], "usr/bin/mender")]
        ).decode()

        # Verify the output is sane.
        assert "libc" in output

        # Actual test.
        assert "libglib" not in output

        # Make sure busconfig files are also gone.
        assert not os.path.exists(
            os.path.join(env["D"], "usr/share/dbus-1/system.d/io.mender.conf")
        )
        assert not os.path.exists(
            os.path.join(env["D"], "etc/dbus-1/system.d/io.mender.conf")
        )
=======
    @pytest.mark.min_mender_version("2.5.0")
    @pytest.mark.only_with_image("ext4")
    def test_mender_inventory_network_scripts(self, prepared_test_build, bitbake_image):
        """
        Test the 'inventory-network-scripts' build feature configuration through
        'PACKAGECONFIG' is working as expected.

        This verifies that the 'inventory-network-scripts' option is a part
        build, and also that the inventory scripts are not included when
        removed.


        The test only runs for sdimg, as the build image should not really matter here.
        """

        #
        # Feature enabled
        #
        reset_build_conf(prepared_test_build["build_dir"])
        build_image(
            prepared_test_build["build_dir"],
            prepared_test_build["bitbake_corebase"],
            bitbake_image,
            ['PACKAGECONFIG_append_pn-mender-client = " inventory-network-scripts"'],
        )
        rootfs = latest_build_artifact(
            prepared_test_build["build_dir"], "core-image*.ext4"
        )
        assert len(rootfs) > 0, "rootfs not generated"

        output = subprocess.check_output(
            ["debugfs", "-R", "ls /usr/share/mender/inventory", rootfs]
        )
        assert (
            b"mender-inventory-geo" in output,
        ), "mender-inventory-network-scripts seems not to be a part of the image, like they should"

        #
        # Feature disabled
        #
        reset_build_conf(prepared_test_build["build_dir"])
        build_image(
            prepared_test_build["build_dir"],
            prepared_test_build["bitbake_corebase"],
            bitbake_image,
            ['PACKAGECONFIG_remove_pn-mender-client = " inventory-network-scripts"'],
        )
        rootfs = latest_build_artifact(
            prepared_test_build["build_dir"], "core-image*.ext4"
        )
        assert len(rootfs) > 0, "ext4 not generated"
        output = subprocess.check_output(
            ["debugfs", "-R", "ls /usr/share/mender/inventory", rootfs]
        )
        assert (
            b"mender-inventory-geo" not in output,
        ), "mender-inventory-network-scripts unexpectedly a part of the image"
>>>>>>> 911e6852
<|MERGE_RESOLUTION|>--- conflicted
+++ resolved
@@ -1075,7 +1075,6 @@
         assert re.search(test3_re, fstab, flags=re.MULTILINE) is not None
         assert re.search(test4_re, fstab, flags=re.MULTILINE) is not None
 
-<<<<<<< HEAD
     @pytest.mark.min_mender_version("1.0.0")
     def test_build_nodbus(self, prepared_test_build, bitbake_path):
         """Test that we can remove dbus from PACKAGECONFIG, and that this causes the
@@ -1112,7 +1111,7 @@
         assert not os.path.exists(
             os.path.join(env["D"], "etc/dbus-1/system.d/io.mender.conf")
         )
-=======
+
     @pytest.mark.min_mender_version("2.5.0")
     @pytest.mark.only_with_image("ext4")
     def test_mender_inventory_network_scripts(self, prepared_test_build, bitbake_image):
@@ -1169,5 +1168,4 @@
         )
         assert (
             b"mender-inventory-geo" not in output,
-        ), "mender-inventory-network-scripts unexpectedly a part of the image"
->>>>>>> 911e6852
+        ), "mender-inventory-network-scripts unexpectedly a part of the image"