--- conflicted
+++ resolved
@@ -106,8 +106,6 @@
 
         assert(os.stat(built_rootfs).st_size == int(bitbake_variables['MENDER_CALC_ROOTFS_SIZE']) * 1024)
 
-<<<<<<< HEAD
-=======
 
     @pytest.mark.only_with_image('ext4', 'ext3', 'ext2')
     @pytest.mark.min_mender_version("1.0.0")
@@ -163,7 +161,6 @@
         finally:
             os.remove("artifact-verify-key.pem")
 
->>>>>>> ca299ac9
     @pytest.mark.only_with_image('ext4', 'ext3', 'ext2')
     @pytest.mark.min_mender_version("1.2.0")
     def test_state_scripts(self, prepared_test_build, bitbake_variables, bitbake_path, latest_rootfs, latest_mender_image):
@@ -180,22 +177,14 @@
             entry = line.split('/')
             if entry[5] == "scripts":
                 # The scripts directory exists. That is fine in itself, but it
-<<<<<<< HEAD
-                # should be empty.
-=======
                 # should not contain any script files ("version" is allowed).
->>>>>>> ca299ac9
                 output = subprocess.check_output(["debugfs", "-R", "ls -p /etc/mender/scripts", latest_rootfs])
                 for line in output.split('\n'):
                     if len(line) == 0:
                         continue
 
                     entry = line.split('/')
-<<<<<<< HEAD
-                    assert entry[5] == "." or entry[5] == "..", "There should be no file in /etc/mender/scripts"
-=======
                     assert entry[5] == "." or entry[5] == ".." or entry[5] == "version", "There should be no script file in /etc/mender/scripts"
->>>>>>> ca299ac9
                 break
 
         # Check artifact.
@@ -207,8 +196,6 @@
                                                  % latest_mender_image, shell=True)
                 assert len(output.strip()) == 0, "Unexpected scripts in base image: %s" % output
 
-<<<<<<< HEAD
-=======
         # Alright, now build a new image containing scripts.
         add_to_local_conf(prepared_test_build, 'IMAGE_INSTALL_append = " example-state-scripts"')
         run_bitbake(prepared_test_build)
@@ -256,7 +243,6 @@
         for script in found_artifact_scripts:
             assert found_artifact_scripts[script], "%s not found in artifact script list" % script
 
->>>>>>> ca299ac9
     @pytest.mark.min_mender_version('1.0.0')
     # The extra None elements are to check for no preferred version,
     # e.g. latest.
@@ -290,9 +276,6 @@
                     new_fd.write('PREFERRED_VERSION_%s%s = "%s"\n' % (pn_style, base_recipe, version))
                     new_fd.write('PREFERRED_VERSION_%s%s-native = "%s"\n' % (pn_style, base_recipe, version))
 
-<<<<<<< HEAD
-            run_verbose("%s && bitbake %s" % (prepared_test_build['env_setup'], recipe))
-=======
             run_verbose("%s && bitbake %s" % (prepared_test_build['env_setup'], recipe))
 
     @pytest.mark.min_mender_version('1.1.0')
@@ -309,5 +292,4 @@
 
         output = subprocess.check_output("tar xOf %s header.tar.gz | tar xOz header-info" % image, shell=True)
         data = json.loads(output)
-        assert data["device_types_compatible"] == ["machine1", "machine2"]
->>>>>>> ca299ac9
+        assert data["device_types_compatible"] == ["machine1", "machine2"]