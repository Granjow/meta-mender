--- conflicted
+++ resolved
@@ -362,19 +362,13 @@
     with settings(warn_only=True):
         sudo("mender-qa activate-test-image off")
 
-<<<<<<< HEAD
-=======
     execute(run_after_connect, "true", hosts = conftest.current_hosts())
 
->>>>>>> ca299ac9
 def common_boot_from_internal():
     with settings(warn_only=True):
         sudo("mender-qa activate-test-image on")
 
-<<<<<<< HEAD
-=======
     execute(run_after_connect, "true", hosts = conftest.current_hosts())
->>>>>>> ca299ac9
 
 @pytest.fixture(scope="session")
 def setup_colibri_imx7(request, clean_image):
@@ -404,14 +398,6 @@
 
 @pytest.fixture(scope="session")
 def setup_bbb(request):
-    def board_cleanup():
-        execute(common_board_cleanup, hosts=conftest.current_hosts())
-
-    execute(common_boot_from_internal, hosts=conftest.current_hosts())
-    request.addfinalizer(board_cleanup)
-
-@pytest.fixture(scope="session")
-def setup_rpi3(request):
     def board_cleanup():
         execute(common_board_cleanup, hosts=conftest.current_hosts())
 
@@ -614,7 +600,7 @@
     os.chdir(os.environ['BUILDDIR'])
 
     # See the recipe for details about this call.
-    subprocess.check_output(["bitbake", "-c", "unpack", "mender-test-dependencies"])
+    subprocess.check_output(["bitbake", "-c", "prepare_recipe_sysroot", "mender-test-dependencies"])
 
     os.fchdir(current_dir)
 
@@ -657,15 +643,6 @@
 
     return KeyPair()
 
-<<<<<<< HEAD
-def run_verbose(cmd):
-    print(cmd)
-    return subprocess.check_call(cmd, shell=True, executable="/bin/bash")
-
-def run_bitbake(prepared_test_build):
-    run_verbose("%s && bitbake %s" % (prepared_test_build['env_setup'],
-                                      prepared_test_build['image_name']))
-=======
 def run_verbose(cmd, capture=False):
     if capture:
         print("subprocess.check_output(\"%s\")" % cmd)
@@ -681,7 +658,6 @@
     run_verbose("%s && bitbake %s" % (prepared_test_build['env_setup'],
                                       target),
                 capture=capture)
->>>>>>> ca299ac9
 
 
 @pytest.fixture(scope="session")
@@ -740,15 +716,7 @@
     - local_conf
     """
 
-<<<<<<< HEAD
-    new_file = prepared_test_build_base['local_conf']
-    old_file = prepared_test_build_base['local_conf_orig']
-
-    # Restore original local.conf
-    run_verbose("cp %s %s" % (old_file, new_file))
-=======
     reset_local_conf(prepared_test_build_base)
->>>>>>> ca299ac9
 
     return prepared_test_build_base
 
@@ -761,8 +729,6 @@
         fd.write('\n## ADDED BY TEST\n')
         fd.write("%s\n" % string)
 
-<<<<<<< HEAD
-=======
 def reset_local_conf(prepared_test_build):
     new_file = prepared_test_build['local_conf']
     old_file = prepared_test_build['local_conf_orig']
@@ -771,7 +737,6 @@
     run_verbose("cp %s %s" % (old_file, new_file))
 
 
->>>>>>> ca299ac9
 
 @pytest.fixture(autouse=True)
 def min_mender_version(request, bitbake_variables):
