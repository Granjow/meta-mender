--- conflicted
+++ resolved
@@ -88,10 +88,7 @@
             url = subprocess.check_output("git config --get remote.%s.url" % remote, shell=True)
             if "mendersoftware" in url:
                 upstream_remote = remote
-<<<<<<< HEAD
-=======
                 break
->>>>>>> 2fe28a50
         else:
             pytest.fail("Upstream remote not found! Should not happen.")
 
@@ -110,7 +107,6 @@
         print(msg)
         pytest.skip(msg)
 
-<<<<<<< HEAD
     def board_not_arm(self, bitbake_variables, config):
         with open(os.path.join(bitbake_variables['S'], "configs", config)) as fd:
             for line in fd.readlines():
@@ -196,15 +192,12 @@
                 fd.write(extra_patch_args)
 
         return configs_to_test
-=======
->>>>>>> 2fe28a50
 
     @pytest.mark.min_mender_version('1.0.0')
     def test_uboot_compile(self, bitbake_env, bitbake_variables):
         """Test that our automatic patching of U-Boot still successfully builds
         the expected number of boards."""
 
-<<<<<<< HEAD
         # No need to test this on non-vexpress-qemu. It is a very resource
         # consuming test, and it is identical on all boards, since it internally
         # tests all boards.
@@ -212,8 +205,6 @@
         if not machine.startswith("vexpress-qemu"):
             pytest.skip("Skipping test on non-vexpress-qemu platforms")
 
-=======
->>>>>>> 2fe28a50
         # This is a slow running test. Skip if appropriate.
         self.check_if_should_run()
 
