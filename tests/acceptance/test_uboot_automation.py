--- conflicted
+++ resolved
@@ -416,11 +416,7 @@
         reset_build_conf(prepared_test_build["build_dir"])
 
         bitbake_vars = get_bitbake_variables(
-<<<<<<< HEAD
-            "u-boot", prepared_test_build=prepared_test_build
-=======
             request, "u-boot", prepared_test_build=prepared_test_build
->>>>>>> 7beea958
         )
         if bitbake_vars["MENDER_UBOOT_AUTO_CONFIGURE"] == "0":
             # The rest of the test is irrelevant if MENDER_UBOOT_AUTO_CONFIGURE
@@ -452,11 +448,7 @@
         instead of MENDER_UBOOT_AUTO_CONFIGURE."""
 
         bitbake_variables = get_bitbake_variables(
-<<<<<<< HEAD
-            "u-boot", prepared_test_build=prepared_test_build
-=======
             request, "u-boot", prepared_test_build=prepared_test_build
->>>>>>> 7beea958
         )
 
         # Only run if auto-configuration is on.
@@ -538,11 +530,7 @@
         its settings incompatible, and check that this is detected."""
 
         bitbake_variables = get_bitbake_variables(
-<<<<<<< HEAD
-            "u-boot", prepared_test_build=prepared_test_build
-=======
             request, "u-boot", prepared_test_build=prepared_test_build
->>>>>>> 7beea958
         )
 
         # Only run if auto-configuration is on.
